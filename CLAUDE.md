# CLAUDE.md

This file provides guidance to Claude Code (claude.ai/code) when working with code in this repository.

## Automated Feature Development Workflow

<<<<<<< HEAD
=======
When implementing new features, use the automated workflow to ensure proper testing and CI/CD integration:

### Quick Start
>>>>>>> 40a8fa82
```bash
# Standard feature development
yarn feature "feature-name" "feat: your commit message"

# Skip local tests (useful for CI/CD setup PRs)
yarn feature:quick "feature-name" "feat: your commit message"

# Force continue even with test failures
yarn feature:force "feature-name" "feat: your commit message"

# TypeScript assistant with options
yarn feature:ts "feature-name" "feat: your commit message" --skip-local-tests
```

<<<<<<< HEAD
**Options**: `--skip-local-tests`, `--no-verify`, `--force`

## Repository Structure

=======
### Options
- `--skip-local-tests` - Skip local test validation (useful for setup/config changes)
- `--no-verify` - Skip git hooks during commit
- `--force` - Continue even if tests fail locally

### Workflow Steps (Automated)
1. **Branch Creation**: Automatically creates feature branch from dev
2. **Local Testing**: Runs all tests before pushing
3. **Auto-fix**: Attempts to fix linting issues
4. **Git Operations**: Commits and pushes changes
5. **PR Creation**: Creates PR with proper description
6. **CI Monitoring**: Watches GitHub Actions status

The automated workflow handles branch creation, testing, PR creation, and CI monitoring automatically.

## Repository Architecture - Monorepo Setup

Dynasty uses a **consolidated monorepo architecture** for all platforms:

### Repository Structure
>>>>>>> 40a8fa82
```
DynastyMobile/                    # Main monorepo
├── apps/
│   ├── mobile/                   # React Native (Expo) app
│   ├── web/dynastyweb/          # Next.js web application  
│   └── firebase/                # Firebase Functions backend
├── docs/                        # Shared documentation
└── scripts/                     # Automation scripts
```

<<<<<<< HEAD
=======
**Monorepo Benefits**: Single CI/CD pipeline, atomic commits, shared dependencies.

>>>>>>> 40a8fa82
**Deployment Targets**:
- Web: Vercel from `apps/web/dynastyweb/`
- Mobile: EAS from `apps/mobile/`
- Backend: Firebase from `apps/firebase/functions/`

<<<<<<< HEAD
## CI/CD Pipeline
=======
## CI/CD Pipeline Overview
>>>>>>> 40a8fa82

### Branch Strategy
- **dev** → Development branch (feature branches merge here)
- **staging** → Staging environment (automated deployment to Vercel staging)
- **main** → Production branch (requires manual approval)

### Automated Workflows
<<<<<<< HEAD
1. **Pull Request Checks** (`.github/workflows/dev-checks.yml`) - All tests on PRs
2. **Staging Deployment** (`.github/workflows/staging-deploy.yml`) - Auto-deploy to staging
3. **Production Deployment** (`.github/workflows/production-deploy.yml`) - Manual approval required

### CI/CD Error Auto-Fix
```bash
yarn fix:pr 123                           # Fix errors for PR #123
yarn fix:ci --branch feature/my-feature   # Fix errors on branch
yarn fix:ci:ts --pr 123 --auto-commit    # TypeScript fixer with auto-commit
```

**Auto-fixes**: ESLint, TypeScript errors, React hooks, imports, unused variables.
=======
1. **Pull Request Checks** (`.github/workflows/dev-checks.yml`)
   - Runs on all PRs to dev branch
   - Tests: Web (Jest), Mobile (Jest), Firebase (Jest), Security scan
   - Blocks merge if tests fail

2. **Staging Deployment** (`.github/workflows/staging-deploy.yml`)
   - Triggers when dev merges to staging
   - Deploys to Vercel staging environment
   - Runs integration tests
   - Notifies team on Slack

3. **Production Deployment** (`.github/workflows/production-deploy.yml`)
   - Requires manual approval
   - Includes Cloudflare cache purging
   - Blue-green deployment support
   - Rollback capabilities

### Environment Variables
Set in both GitHub Secrets and Vercel:
- `VERCEL_ORG_ID`
- `VERCEL_PROJECT_ID`
- `VERCEL_TOKEN`
- `CLOUDFLARE_ZONE_ID`
- `CLOUDFLARE_API_TOKEN`

### CI/CD Scripts
```bash
# Create and push branches
./scripts/setup-branches.sh

# Automated feature workflow
yarn feature "feature-name" "commit message"

# CI error auto-fix
yarn fix:ci --branch dev
```

## CI/CD Error Auto-Fix Workflow

When CI/CD tests fail, use the automated error fixing workflow:

### Quick Fix Commands
```bash
# Fix errors for a specific PR
yarn fix:pr 123

# Fix errors on current branch
yarn fix:ci --branch feature/my-feature

# Use TypeScript version with advanced fixes
yarn fix:ci:ts --pr 123 --auto-commit true

# Manual fix workflow
yarn fix:ci
```

### How It Works
1. **Analyzes CI Failures** - Detects what tests are failing
2. **Applies Auto-Fixes**:
   - ESLint errors (`--fix`)
   - TypeScript common issues
   - Import path problems
   - Unused variables
   - React Hook dependencies
3. **Intelligent Pattern Matching** - Recognizes error patterns and applies appropriate fixes
4. **Multiple Attempts** - Retries fixes up to 3 times
5. **Optional Auto-Commit** - Can automatically commit and push fixes

### Common Fixes Applied
- **ESLint**: Auto-fixable style issues, formatting
- **TypeScript**: Replace `any` with `unknown`, add type assertions
- **React**: Add missing useEffect dependencies
- **Imports**: Fix relative import paths
- **Variables**: Prefix unused vars with underscore

### GitHub Action Integration
The repo includes an auto-fix workflow that triggers when CI fails on a PR:
- Automatically attempts to fix errors
- Creates a commit with fixes
- Comments on the PR with changes made

### Manual Usage Examples
```bash
# When PR #42 has failing tests
yarn fix:pr 42

# Fix and auto-commit
yarn fix:ci:ts --pr 42 --auto-commit true

# Fix current branch without PR
git checkout feature/broken-tests
yarn fix:ci --branch feature/broken-tests
```
>>>>>>> 40a8fa82

## Project Overview

**Dynasty**: Cross-platform family history app (React Native/Expo + Next.js + Firebase)

**Mobile** (`/apps/mobile/`): expo-router navigation, FlashList components, Context providers, React Native Firebase
**Backend** (`/apps/firebase/`): TypeScript functions, Auth middleware, Firestore collections
**Web** (`/apps/web/dynastyweb/`): Next.js 14, Tailwind CSS, shadcn/ui components

## Development Commands

### Mobile App
```bash
cd apps/mobile
npm start        # Start Expo dev server
npm run android  # Run on Android
npm run ios      # Run on iOS
npm run lint     # Run ESLint
yarn test        # Run Jest tests
```

### Web App
```bash
cd apps/web/dynastyweb
npm run dev      # Start Next.js dev server
npm run build    # Build for production
npm run lint     # Run linting
yarn test        # Run Jest tests
```

### Firebase Functions
```bash
cd apps/firebase/functions
npm run build    # Build TypeScript
npm run serve    # Run emulators
npm run deploy   # Deploy to Firebase
npm run lint     # Run ESLint
npm test         # Run Jest tests
```

## Critical Guidelines

### Firebase Integration (Mobile)
```typescript
// ✅ CORRECT - React Native Firebase
import { FirebaseFirestoreTypes } from '@react-native-firebase/firestore';

// ❌ WRONG - Firebase JS SDK
import { Timestamp } from 'firebase/firestore';
```

### Performance
- Use `FlashList` instead of `FlatList`
- Always specify `estimatedItemSize`
- Implement proper memoization

### Error Handling
```typescript
const { handleError, withErrorHandling } = useErrorHandler({
  title: 'Screen Error'
});

const fetchData = withErrorHandling(async () => {
  // Your code
});
```

### Offline Support
```typescript
const { isOnline, forceSync } = useOffline();

const onRefresh = async () => {
  if (isOnline) await forceSync();
  await fetchData(true);
};
```

## Design System

### Colors
Dynasty uses a consistent color palette across mobile and web:

**Primary Greens:**
- Dark Green: `#163D21` (British racing green)
- Primary: `#14562D` (Cal Poly green) - Main brand color
- Light: `#6DBC74` (Mantis)
- Extra Light: `#B0EDB1` (Celadon)

**Gold Colors:**
- Light Gold: `#FFB81F` (Selective yellow)
- Dark Gold: `#D4AF4A` (Gold metallic)

<<<<<<< HEAD
=======
**Neutral Colors:**
- Black: `#1E1D1E` (Eerie black)
- Gray: `#595E65` (Davy's gray)
- Light Gray: `#DFDFDF` (Platinum)
- Off-White: `#F8F8F8` (Seasalt)
- White: `#FFFFFF`

>>>>>>> 40a8fa82
```typescript
// Mobile
import { Colors } from '../constants/Colors';
const primary = Colors.dynastyGreen; // #14562D
<<<<<<< HEAD

// Web - uses CSS variables
// --primary: 148 62% 21%; /* #14562D */
```

### Typography & Spacing
=======
const gold = Colors.dynastyGoldLight; // #FFB81F

// Web - uses CSS variables
// --primary: 148 62% 21%; /* #14562D */
// --secondary: 37 100% 56%; /* #FFB81F */
```

### Typography
Font family is standardized across platforms:
- Primary: `'Helvetica Neue'`
- Fallbacks: System fonts (San Francisco on iOS, Roboto on Android)

>>>>>>> 40a8fa82
```typescript
// Mobile
import Typography from '../constants/Typography';
<<<<<<< HEAD
import { Spacing, BorderRadius } from '../constants/Spacing';
=======
const heading = Typography.styles.heading1;
const body = Typography.styles.bodyMedium;

// Web
font-family: 'Helvetica Neue', -apple-system, BlinkMacSystemFont, 'Segoe UI', system-ui, Roboto, Oxygen, Ubuntu, Cantarell, 'Open Sans', sans-serif;
>>>>>>> 40a8fa82
```

### Accessibility & Font Scaling
```typescript
<<<<<<< HEAD
// Mobile
import { useFontScale } from '../src/hooks/useFontScale';
const { fontScale, getScaledFontSize } = useFontScale();

// Web
const { getScaledRem } = useFontScale();
=======
import { Spacing, BorderRadius } from '../constants/Spacing';
const padding = Spacing.md; // 16px
const radius = BorderRadius.lg; // 12px
```

### Accessibility & Font Scaling
```typescript
// Mobile - Use the font scale hook
import { useFontScale } from '../src/hooks/useFontScale';
const { fontScale, getScaledFontSize } = useFontScale();

// Apply scaled font size
<Text style={{ fontSize: getScaledFontSize(16) }}>

// Web - Use CSS utilities
<p className="text-scale-lg">Scaled text</p>

// Or inline styles with hook
const { getScaledRem } = useFontScale();
<p style={{ fontSize: getScaledRem(1.125) }}>
>>>>>>> 40a8fa82
```

## Core Features
- **Authentication**: Email/password, phone, social logins
- **Family Tree**: High-performance visualization
- **Stories & Events**: Offline support with media
- **Chat**: E2E encrypted messaging
- **Vault**: Secure file storage
- **Offline Support**: 50MB cache, SQLite queue, sync operations
- **Mobile Features**: Camera, audio, documents, haptics, push notifications

## Code Quality Checks
```bash
npm run lint      # Check for errors
npm run build     # TypeScript check (functions)
yarn test         # Run tests
```

## Production Setup

### Mobile App Configuration
- **EAS Build**: Configuration in `/apps/mobile/eas.json`
- **Environment Variables**: Use `.env` files with `EXPO_PUBLIC_` prefix
- **Firebase Service Files**: `GoogleService-Info.plist` (iOS), `google-services.json` (Android)

### iOS-Specific Configuration
<<<<<<< HEAD
- **Info.plist**: Face ID usage description
=======
- **Info.plist Requirements**:
  ```xml
  <key>NSFaceIDUsageDescription</key>
  <string>Dynasty uses Face ID to protect your encrypted messages</string>
  ```
>>>>>>> 40a8fa82
- **Keychain/Biometric**: Automatic iOS security features
- **Key Rotation**: Automatic rotation policies

### Universal Links / Deep Linking
- **Domain**: `mydynastyapp.com`
- **Configuration**: `/apps/mobile/src/config/deepLinking.ts`

## Best Practices
<<<<<<< HEAD
=======

>>>>>>> 40a8fa82
- Use appropriate contexts (Auth, Offline)
- Always use error boundaries and handlers
- Implement virtualization for lists (FlashList)
- Consider offline scenarios for all features
- Use TypeScript types consistently

## Common Pitfalls
- **Firebase**: Never mix JS SDK with React Native Firebase
- **Navigation**: Use expo-router only
- **Lists**: Always use FlashList with estimatedItemSize
- **Async**: Always wrap with error handling
- **Offline**: Show indicators when offline

<<<<<<< HEAD
## Testing
=======
- **Firebase**: Never mix JS SDK with React Native Firebase
- **Navigation**: Use expo-router only
- **Lists**: Always use FlashList with estimatedItemSize
- **Async**: Always wrap with error handling
- **Offline**: Show indicators when offline


### Testing
>>>>>>> 40a8fa82
```bash
yarn test              # Run all tests
yarn test:watch        # Watch mode  
yarn test:coverage     # Coverage report
```

## Documentation

For detailed documentation, see `/docs/README.md`. Key references:
- **Architecture**: `/docs/architecture/`
- **API Reference**: `/docs/api-reference/`
- **Feature Guides**: `/docs/features/`
- **Security**: `/docs/security/`

For implementation history, see [CHANGELOG.md](./CHANGELOG.md).

# important-instruction-reminders
Do what has been asked; nothing more, nothing less.
NEVER create files unless they're absolutely necessary for achieving your goal.
ALWAYS prefer editing an existing file to creating a new one.
NEVER proactively create documentation files (*.md) or README files. Only create documentation files if explicitly requested by the User.<|MERGE_RESOLUTION|>--- conflicted
+++ resolved
@@ -4,12 +4,9 @@
 
 ## Automated Feature Development Workflow
 
-<<<<<<< HEAD
-=======
 When implementing new features, use the automated workflow to ensure proper testing and CI/CD integration:
 
 ### Quick Start
->>>>>>> 40a8fa82
 ```bash
 # Standard feature development
 yarn feature "feature-name" "feat: your commit message"
@@ -24,12 +21,6 @@
 yarn feature:ts "feature-name" "feat: your commit message" --skip-local-tests
 ```
 
-<<<<<<< HEAD
-**Options**: `--skip-local-tests`, `--no-verify`, `--force`
-
-## Repository Structure
-
-=======
 ### Options
 - `--skip-local-tests` - Skip local test validation (useful for setup/config changes)
 - `--no-verify` - Skip git hooks during commit
@@ -43,14 +34,38 @@
 5. **PR Creation**: Creates PR with proper description
 6. **CI Monitoring**: Watches GitHub Actions status
 
-The automated workflow handles branch creation, testing, PR creation, and CI monitoring automatically.
+### Manual Commands if Needed
+```bash
+# 1. Start from dev branch
+git checkout dev && git pull origin dev
+
+# 2. Create feature branch
+git checkout -b feature/your-feature
+
+# 3. Run tests locally
+cd apps/web/dynastyweb && yarn test
+cd apps/mobile && yarn test
+cd apps/firebase/functions && npm test
+
+# 4. Create PR
+gh pr create --base dev --title "feat: your feature"
+
+# 5. Monitor CI
+gh pr checks --watch
+```
+
+### Prerequisites Status
+✅ **GitHub CLI**: Installed and authenticated as `ruchit-p`
+✅ **ts-node**: Installed globally at `/Users/ruchitpatel/.nvm/versions/node/v20.18.3/bin/ts-node`
+✅ **Automation Scripts**: Ready at `/scripts/claude-feature-workflow.sh` and `/scripts/claude-dev-assistant.ts`
+
+The automated workflow is now fully configured and ready to use!
 
 ## Repository Architecture - Monorepo Setup
 
 Dynasty uses a **consolidated monorepo architecture** for all platforms:
 
 ### Repository Structure
->>>>>>> 40a8fa82
 ```
 DynastyMobile/                    # Main monorepo
 ├── apps/
@@ -61,21 +76,13 @@
 └── scripts/                     # Automation scripts
 ```
 
-<<<<<<< HEAD
-=======
 **Monorepo Benefits**: Single CI/CD pipeline, atomic commits, shared dependencies.
-
->>>>>>> 40a8fa82
 **Deployment Targets**:
 - Web: Vercel from `apps/web/dynastyweb/`
 - Mobile: EAS from `apps/mobile/`
 - Backend: Firebase from `apps/firebase/functions/`
 
-<<<<<<< HEAD
-## CI/CD Pipeline
-=======
 ## CI/CD Pipeline Overview
->>>>>>> 40a8fa82
 
 ### Branch Strategy
 - **dev** → Development branch (feature branches merge here)
@@ -83,20 +90,6 @@
 - **main** → Production branch (requires manual approval)
 
 ### Automated Workflows
-<<<<<<< HEAD
-1. **Pull Request Checks** (`.github/workflows/dev-checks.yml`) - All tests on PRs
-2. **Staging Deployment** (`.github/workflows/staging-deploy.yml`) - Auto-deploy to staging
-3. **Production Deployment** (`.github/workflows/production-deploy.yml`) - Manual approval required
-
-### CI/CD Error Auto-Fix
-```bash
-yarn fix:pr 123                           # Fix errors for PR #123
-yarn fix:ci --branch feature/my-feature   # Fix errors on branch
-yarn fix:ci:ts --pr 123 --auto-commit    # TypeScript fixer with auto-commit
-```
-
-**Auto-fixes**: ESLint, TypeScript errors, React hooks, imports, unused variables.
-=======
 1. **Pull Request Checks** (`.github/workflows/dev-checks.yml`)
    - Runs on all PRs to dev branch
    - Tests: Web (Jest), Mobile (Jest), Firebase (Jest), Security scan
@@ -190,7 +183,6 @@
 git checkout feature/broken-tests
 yarn fix:ci --branch feature/broken-tests
 ```
->>>>>>> 40a8fa82
 
 ## Project Overview
 
@@ -283,28 +275,16 @@
 - Light Gold: `#FFB81F` (Selective yellow)
 - Dark Gold: `#D4AF4A` (Gold metallic)
 
-<<<<<<< HEAD
-=======
 **Neutral Colors:**
 - Black: `#1E1D1E` (Eerie black)
 - Gray: `#595E65` (Davy's gray)
 - Light Gray: `#DFDFDF` (Platinum)
 - Off-White: `#F8F8F8` (Seasalt)
 - White: `#FFFFFF`
-
->>>>>>> 40a8fa82
 ```typescript
 // Mobile
 import { Colors } from '../constants/Colors';
 const primary = Colors.dynastyGreen; // #14562D
-<<<<<<< HEAD
-
-// Web - uses CSS variables
-// --primary: 148 62% 21%; /* #14562D */
-```
-
-### Typography & Spacing
-=======
 const gold = Colors.dynastyGoldLight; // #FFB81F
 
 // Web - uses CSS variables
@@ -316,32 +296,18 @@
 Font family is standardized across platforms:
 - Primary: `'Helvetica Neue'`
 - Fallbacks: System fonts (San Francisco on iOS, Roboto on Android)
-
->>>>>>> 40a8fa82
 ```typescript
 // Mobile
 import Typography from '../constants/Typography';
-<<<<<<< HEAD
-import { Spacing, BorderRadius } from '../constants/Spacing';
-=======
 const heading = Typography.styles.heading1;
 const body = Typography.styles.bodyMedium;
 
 // Web
 font-family: 'Helvetica Neue', -apple-system, BlinkMacSystemFont, 'Segoe UI', system-ui, Roboto, Oxygen, Ubuntu, Cantarell, 'Open Sans', sans-serif;
->>>>>>> 40a8fa82
-```
-
-### Accessibility & Font Scaling
-```typescript
-<<<<<<< HEAD
-// Mobile
-import { useFontScale } from '../src/hooks/useFontScale';
-const { fontScale, getScaledFontSize } = useFontScale();
-
-// Web
-const { getScaledRem } = useFontScale();
-=======
+```
+
+### Spacing
+```typescript
 import { Spacing, BorderRadius } from '../constants/Spacing';
 const padding = Spacing.md; // 16px
 const radius = BorderRadius.lg; // 12px
@@ -362,7 +328,6 @@
 // Or inline styles with hook
 const { getScaledRem } = useFontScale();
 <p style={{ fontSize: getScaledRem(1.125) }}>
->>>>>>> 40a8fa82
 ```
 
 ## Core Features
@@ -389,15 +354,11 @@
 - **Firebase Service Files**: `GoogleService-Info.plist` (iOS), `google-services.json` (Android)
 
 ### iOS-Specific Configuration
-<<<<<<< HEAD
-- **Info.plist**: Face ID usage description
-=======
 - **Info.plist Requirements**:
   ```xml
   <key>NSFaceIDUsageDescription</key>
   <string>Dynasty uses Face ID to protect your encrypted messages</string>
   ```
->>>>>>> 40a8fa82
 - **Keychain/Biometric**: Automatic iOS security features
 - **Key Rotation**: Automatic rotation policies
 
@@ -406,10 +367,6 @@
 - **Configuration**: `/apps/mobile/src/config/deepLinking.ts`
 
 ## Best Practices
-<<<<<<< HEAD
-=======
-
->>>>>>> 40a8fa82
 - Use appropriate contexts (Auth, Offline)
 - Always use error boundaries and handlers
 - Implement virtualization for lists (FlashList)
@@ -423,18 +380,7 @@
 - **Async**: Always wrap with error handling
 - **Offline**: Show indicators when offline
 
-<<<<<<< HEAD
 ## Testing
-=======
-- **Firebase**: Never mix JS SDK with React Native Firebase
-- **Navigation**: Use expo-router only
-- **Lists**: Always use FlashList with estimatedItemSize
-- **Async**: Always wrap with error handling
-- **Offline**: Show indicators when offline
-
-
-### Testing
->>>>>>> 40a8fa82
 ```bash
 yarn test              # Run all tests
 yarn test:watch        # Watch mode  
