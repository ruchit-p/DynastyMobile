import {onCall} from "firebase-functions/v2/https";
import * as admin from "firebase-admin";
import {getFirestore, Timestamp} from "firebase-admin/firestore";
import {logger} from "firebase-functions/v2";
import {createError, ErrorCode, handleError} from "./utils/errors";
import {withAuth} from "./middleware/auth";
import {validateRequest} from "./utils/request-validator";
import {VALIDATION_SCHEMAS} from "./config/validation-schemas";
import {DEFAULT_REGION, FUNCTION_TIMEOUT} from "./common";
import {StorageAdapter} from "./utils/storage-adapter";

// Initialize if not already done
if (!admin.apps.length) {
  admin.initializeApp();
}

const db = getFirestore();

// Constants
const MAX_BATCH_SIZE = 490; // Firestore limit is 500
const MAX_OPERATIONS_PER_REQUEST = 100;

// Types
export interface VaultBulkOperation {
  operation: "encrypt" | "decrypt" | "share" | "unshare" | "delete" | "restore" | "move";
  itemIds: string[];
  metadata?: Record<string, any>;
}

export interface VaultBulkResult {
  success: boolean;
  totalItems: number;
  successfulItems: string[];
  failedItems: Array<{
    itemId: string;
    error: string;
  }>;
  operationId: string;
}

export interface VaultShareTarget {
  userId: string;
  permissions: "read" | "write" | "admin";
  expiresAt?: Timestamp;
}

/**
 * Execute bulk vault operations
 */
export const executeBulkVaultOperation = onCall(
  {
    region: DEFAULT_REGION,
    memory: "1GiB",
    timeoutSeconds: FUNCTION_TIMEOUT.LONG,
  },
  withAuth(async (request) => {
    const functionName = "executeBulkVaultOperation";

    try {
      const userId = request.auth!.uid;

      // Validate input
      const validatedData = validateRequest(
        request.data,
        VALIDATION_SCHEMAS.executeBulkVaultOperation,
        userId
      );

      const {operation, itemIds, metadata = {}} = validatedData as VaultBulkOperation;

      if (itemIds.length === 0) {
        throw createError(ErrorCode.INVALID_ARGUMENT, "No items specified");
      }

      if (itemIds.length > MAX_OPERATIONS_PER_REQUEST) {
        throw createError(
          ErrorCode.INVALID_ARGUMENT,
          `Too many items. Maximum ${MAX_OPERATIONS_PER_REQUEST} allowed`
        );
      }

      const operationId = `bulk_${operation}_${Date.now()}_${Math.random().toString(36).substring(2)}`;

      logger.info(`[${functionName}] Starting bulk operation`, {
        operationId,
        operation,
        itemCount: itemIds.length,
        userId,
      });

      // Execute operation based on type
      let result: VaultBulkResult;

      switch (operation) {
      case "delete":
        result = await executeBulkDelete(userId, itemIds, operationId);
        break;
      case "restore":
        result = await executeBulkRestore(userId, itemIds, operationId);
        break;
      case "share":
        result = await executeBulkShare(userId, itemIds, metadata.shareTargets || [], operationId);
        break;
      case "unshare":
        result = await executeBulkUnshare(userId, itemIds, metadata.targetUserIds || [], operationId);
        break;
      case "move":
        result = await executeBulkMove(userId, itemIds, metadata.targetFolderId, operationId);
        break;
      case "encrypt":
        result = await executeBulkEncrypt(userId, itemIds, operationId);
        break;
      case "decrypt":
        result = await executeBulkDecrypt(userId, itemIds, operationId);
        break;
      default:
        throw createError(ErrorCode.INVALID_ARGUMENT, `Unsupported operation: ${operation}`);
      }

      // Log operation result
      await logBulkOperation(userId, operation, result);

      logger.info(`[${functionName}] Bulk operation completed`, {
        operationId,
        successful: result.successfulItems.length,
        failed: result.failedItems.length,
      });

      return result;
    } catch (error) {
      return handleError(error, functionName);
    }
  })
);

/**
 * Execute bulk delete operation
 */
async function executeBulkDelete(
  userId: string,
  itemIds: string[],
  operationId: string
): Promise<VaultBulkResult> {
  const result: VaultBulkResult = {
    success: true,
    totalItems: itemIds.length,
    successfulItems: [],
    failedItems: [],
    operationId,
  };

  // Process in batches
  for (let i = 0; i < itemIds.length; i += MAX_BATCH_SIZE) {
    const batchIds = itemIds.slice(i, i + MAX_BATCH_SIZE);

    try {
      // Get items to verify ownership and collect storage info
      const itemsSnapshot = await db.collection("vaultItems")
        .where(admin.firestore.FieldPath.documentId(), "in", batchIds)
        .where("ownerId", "==", userId)
        .where("isDeleted", "==", false)
        .get();

      const batch = db.batch();
      const storageDeletePromises: Promise<void>[] = [];

      for (const doc of itemsSnapshot.docs) {
        const data = doc.data();

        // Soft delete in Firestore
        batch.update(doc.ref, {
          isDeleted: true,
          deletedAt: Timestamp.now(),
          updatedAt: Timestamp.now(),
        });

        // Schedule storage deletion if it's a file
        if (data.type === "file" && data.storagePath) {
          storageDeletePromises.push(
            deleteFromStorage(data.storagePath, data.storageProvider || "firebase")
              .catch((error) => {
                logger.warn("Failed to delete from storage", {
                  itemId: doc.id,
                  storagePath: data.storagePath,
                  error: error.message,
                });
              })
          );
        }

        result.successfulItems.push(doc.id);
      }

      // Commit Firestore batch
      await batch.commit();

      // Execute storage deletions (non-blocking)
      Promise.all(storageDeletePromises).catch((error) => {
        logger.error("Some storage deletions failed:", error);
      });

      // Mark items that weren't found as failed
      const foundIds = itemsSnapshot.docs.map((doc) => doc.id);
      const notFoundIds = batchIds.filter((id) => !foundIds.includes(id));

      for (const id of notFoundIds) {
        result.failedItems.push({
          itemId: id,
          error: "Item not found or not owned by user",
        });
      }
    } catch (error) {
      logger.error("Batch delete failed:", error);

      // Mark all items in this batch as failed
      for (const id of batchIds) {
        if (!result.successfulItems.includes(id)) {
          result.failedItems.push({
            itemId: id,
            error: error.message || "Unknown error",
          });
        }
      }
    }
  }

  result.success = result.failedItems.length === 0;
  return result;
}

/**
 * Execute bulk restore operation
 */
async function executeBulkRestore(
  userId: string,
  itemIds: string[],
  operationId: string
): Promise<VaultBulkResult> {
  const result: VaultBulkResult = {
    success: true,
    totalItems: itemIds.length,
    successfulItems: [],
    failedItems: [],
    operationId,
  };

  // Process in batches
  for (let i = 0; i < itemIds.length; i += MAX_BATCH_SIZE) {
    const batchIds = itemIds.slice(i, i + MAX_BATCH_SIZE);

    try {
      // Get deleted items to verify ownership
      const itemsSnapshot = await db.collection("vaultItems")
        .where(admin.firestore.FieldPath.documentId(), "in", batchIds)
        .where("ownerId", "==", userId)
        .where("isDeleted", "==", true)
        .get();

      const batch = db.batch();

      for (const doc of itemsSnapshot.docs) {
        // Restore item
        batch.update(doc.ref, {
          isDeleted: false,
          deletedAt: admin.firestore.FieldValue.delete(),
          updatedAt: Timestamp.now(),
        });

        result.successfulItems.push(doc.id);
      }

      // Commit batch
      await batch.commit();

      // Mark items that weren't found as failed
      const foundIds = itemsSnapshot.docs.map((doc) => doc.id);
      const notFoundIds = batchIds.filter((id) => !foundIds.includes(id));

      for (const id of notFoundIds) {
        result.failedItems.push({
          itemId: id,
          error: "Item not found or not deleted",
        });
      }
    } catch (error) {
      logger.error("Batch restore failed:", error);

      for (const id of batchIds) {
        if (!result.successfulItems.includes(id)) {
          result.failedItems.push({
            itemId: id,
            error: error.message || "Unknown error",
          });
        }
      }
    }
  }

  result.success = result.failedItems.length === 0;
  return result;
}

/**
 * Execute bulk share operation
 */
async function executeBulkShare(
  userId: string,
  itemIds: string[],
  shareTargets: VaultShareTarget[],
  operationId: string
): Promise<VaultBulkResult> {
  const result: VaultBulkResult = {
    success: true,
    totalItems: itemIds.length,
    successfulItems: [],
    failedItems: [],
    operationId,
  };

  if (shareTargets.length === 0) {
    result.success = false;
    result.failedItems = itemIds.map((id) => ({
      itemId: id,
      error: "No share targets specified",
    }));
    return result;
  }

  try {
    // Verify all items exist and are owned by user
    const itemsSnapshot = await db.collection("vaultItems")
      .where(admin.firestore.FieldPath.documentId(), "in", itemIds)
      .where("ownerId", "==", userId)
      .where("isDeleted", "==", false)
      .get();

    const batch = db.batch();
<<<<<<< HEAD
=======
    // const sharePromises: Promise<void>[] = [];
>>>>>>> 5c648dd9

    for (const doc of itemsSnapshot.docs) {
      for (const target of shareTargets) {
        // Create share record
        const shareRef = db.collection("vaultShares").doc();
        const shareData = {
          itemId: doc.id,
          ownerId: userId,
          sharedWithUserId: target.userId,
          permissions: target.permissions,
          createdAt: Timestamp.now(),
          expiresAt: target.expiresAt || null,
          isActive: true,
        };

        batch.set(shareRef, shareData);
      }

      // Update item to mark as shared
      batch.update(doc.ref, {
        isShared: true,
        sharedWith: shareTargets.map((t) => t.userId),
        updatedAt: Timestamp.now(),
      });

      result.successfulItems.push(doc.id);
    }

    // Commit batch
    await batch.commit();

    // Mark items that weren't found as failed
    const foundIds = itemsSnapshot.docs.map((doc) => doc.id);
    const notFoundIds = itemIds.filter((id) => !foundIds.includes(id));

    for (const id of notFoundIds) {
      result.failedItems.push({
        itemId: id,
        error: "Item not found or not owned by user",
      });
    }
  } catch (error) {
    logger.error("Bulk share failed:", error);
    result.success = false;
    result.failedItems = itemIds.map((id) => ({
      itemId: id,
      error: error.message || "Unknown error",
    }));
  }

  result.success = result.failedItems.length === 0;
  return result;
}

/**
 * Execute bulk unshare operation
 */
async function executeBulkUnshare(
  userId: string,
  itemIds: string[],
  targetUserIds: string[],
  operationId: string
): Promise<VaultBulkResult> {
  const result: VaultBulkResult = {
    success: true,
    totalItems: itemIds.length,
    successfulItems: [],
    failedItems: [],
    operationId,
  };

  try {
    const batch = db.batch();

    for (const itemId of itemIds) {
      try {
        // Remove shares
        const sharesSnapshot = await db.collection("vaultShares")
          .where("itemId", "==", itemId)
          .where("ownerId", "==", userId)
          .where("sharedWithUserId", "in", targetUserIds)
          .get();

        for (const shareDoc of sharesSnapshot.docs) {
          batch.delete(shareDoc.ref);
        }

        // Update item
        const itemRef = db.collection("vaultItems").doc(itemId);
        const itemDoc = await itemRef.get();

        if (itemDoc.exists && itemDoc.data()?.ownerId === userId) {
          const currentSharedWith = itemDoc.data()?.sharedWith || [];
          const updatedSharedWith = currentSharedWith.filter(
            (uid: string) => !targetUserIds.includes(uid)
          );

          batch.update(itemRef, {
            sharedWith: updatedSharedWith,
            isShared: updatedSharedWith.length > 0,
            updatedAt: Timestamp.now(),
          });

          result.successfulItems.push(itemId);
        } else {
          result.failedItems.push({
            itemId,
            error: "Item not found or not owned by user",
          });
        }
      } catch (error) {
        result.failedItems.push({
          itemId,
          error: error.message || "Unknown error",
        });
      }
    }

    // Commit batch
    await batch.commit();
  } catch (error) {
    logger.error("Bulk unshare failed:", error);
    result.success = false;
    result.failedItems = itemIds.map((id) => ({
      itemId: id,
      error: error.message || "Unknown error",
    }));
  }

  result.success = result.failedItems.length === 0;
  return result;
}

/**
 * Execute bulk move operation
 */
async function executeBulkMove(
  userId: string,
  itemIds: string[],
  targetFolderId: string | null,
  operationId: string
): Promise<VaultBulkResult> {
  const result: VaultBulkResult = {
    success: true,
    totalItems: itemIds.length,
    successfulItems: [],
    failedItems: [],
    operationId,
  };

  try {
    // Verify target folder exists and is owned by user (if not null)
    if (targetFolderId) {
      const folderDoc = await db.collection("vaultItems").doc(targetFolderId).get();
      if (!folderDoc.exists ||
          folderDoc.data()?.ownerId !== userId ||
          folderDoc.data()?.type !== "folder") {
        throw new Error("Target folder not found or not accessible");
      }
    }

    const batch = db.batch();

    // Verify and move items
    const itemsSnapshot = await db.collection("vaultItems")
      .where(admin.firestore.FieldPath.documentId(), "in", itemIds)
      .where("ownerId", "==", userId)
      .where("isDeleted", "==", false)
      .get();

    for (const doc of itemsSnapshot.docs) {
      batch.update(doc.ref, {
        parentId: targetFolderId,
        updatedAt: Timestamp.now(),
      });

      result.successfulItems.push(doc.id);
    }

    // Commit batch
    await batch.commit();

    // Mark items that weren't found as failed
    const foundIds = itemsSnapshot.docs.map((doc) => doc.id);
    const notFoundIds = itemIds.filter((id) => !foundIds.includes(id));

    for (const id of notFoundIds) {
      result.failedItems.push({
        itemId: id,
        error: "Item not found or not owned by user",
      });
    }
  } catch (error) {
    logger.error("Bulk move failed:", error);
    result.success = false;
    result.failedItems = itemIds.map((id) => ({
      itemId: id,
      error: error.message || "Unknown error",
    }));
  }

  result.success = result.failedItems.length === 0;
  return result;
}

/**
 * Execute bulk encrypt operation (placeholder for future implementation)
 */
async function executeBulkEncrypt(
  userId: string,
  itemIds: string[],
  operationId: string
): Promise<VaultBulkResult> {
  // TODO: Implement bulk encryption
  return {
    success: false,
    totalItems: itemIds.length,
    successfulItems: [],
    failedItems: itemIds.map((id) => ({
      itemId: id,
      error: "Bulk encryption not yet implemented",
    })),
    operationId,
  };
}

/**
 * Execute bulk decrypt operation (placeholder for future implementation)
 */
async function executeBulkDecrypt(
  userId: string,
  itemIds: string[],
  operationId: string
): Promise<VaultBulkResult> {
  // TODO: Implement bulk decryption
  return {
    success: false,
    totalItems: itemIds.length,
    successfulItems: [],
    failedItems: itemIds.map((id) => ({
      itemId: id,
      error: "Bulk decryption not yet implemented",
    })),
    operationId,
  };
}

/**
 * Helper function to delete from storage
 */
async function deleteFromStorage(
  storagePath: string,
  provider: string
): Promise<void> {
  try {
    const storageAdapter = new StorageAdapter();

    if (provider === "r2") {
      // Extract bucket and key from path
      const pathParts = storagePath.split("/");
      const bucket = pathParts[0];
      const key = pathParts.slice(1).join("/");

      await storageAdapter.deleteFile({
        path: key,
        bucket,
        provider: "r2",
      });
    } else {
      // Firebase Storage
      const bucket = admin.storage().bucket();
      await bucket.file(storagePath).delete();
    }
  } catch (error) {
    logger.error("Failed to delete from storage:", error);
    throw error;
  }
}

/**
 * Log bulk operation result
 */
async function logBulkOperation(
  userId: string,
  operation: string,
  result: VaultBulkResult
): Promise<void> {
  try {
    await db.collection("vault_bulk_operations").add({
      operationId: result.operationId,
      userId,
      operation,
      totalItems: result.totalItems,
      successfulItems: result.successfulItems.length,
      failedItems: result.failedItems.length,
      timestamp: Timestamp.now(),
      success: result.success,
    });
  } catch (error) {
    logger.error("Failed to log bulk operation:", error);
  }
}

/**
 * Get bulk operation status
 */
export const getBulkOperationStatus = onCall(
  {
    region: DEFAULT_REGION,
    memory: "256MiB",
    timeoutSeconds: FUNCTION_TIMEOUT.SHORT,
  },
  withAuth(async (request) => {
    const functionName = "getBulkOperationStatus";

    try {
      const userId = request.auth!.uid;
      const {operationId} = request.data;

      if (!operationId) {
        throw createError(ErrorCode.INVALID_ARGUMENT, "Operation ID required");
      }

      const operationDoc = await db
        .collection("vault_bulk_operations")
        .where("operationId", "==", operationId)
        .where("userId", "==", userId)
        .limit(1)
        .get();

      if (operationDoc.empty) {
        throw createError(ErrorCode.NOT_FOUND, "Operation not found");
      }

      const operationData = operationDoc.docs[0].data();

      return {
        success: true,
        operation: operationData,
      };
    } catch (error) {
      return handleError(error, functionName);
    }
  })
);<|MERGE_RESOLUTION|>--- conflicted
+++ resolved
@@ -335,10 +335,7 @@
       .get();
 
     const batch = db.batch();
-<<<<<<< HEAD
-=======
     // const sharePromises: Promise<void>[] = [];
->>>>>>> 5c648dd9
 
     for (const doc of itemsSnapshot.docs) {
       for (const target of shareTargets) {
