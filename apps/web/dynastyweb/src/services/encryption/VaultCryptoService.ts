--- conflicted
+++ resolved
@@ -7,11 +7,7 @@
 // Constants for vault encryption - matching mobile implementation
 const SECRETSTREAM_CHUNK_SIZE = 32 * 1024; // 32KB optimal for web
 const MAX_FILE_SIZE = 100 * 1024 * 1024; // 100MB
-<<<<<<< HEAD
-// const KEY_DERIVATION_CONTEXT = 'VaultKey'; // 8 bytes max for libsodium - unused
-=======
 const _KEY_DERIVATION_CONTEXT = 'VaultKey'; // 8 bytes max for libsodium
->>>>>>> 5c648dd9
 const FILE_DERIVATION_CONTEXT = 'FileKey '; // 8 bytes with space padding
 
 // Types
