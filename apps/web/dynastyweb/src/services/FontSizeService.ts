--- conflicted
+++ resolved
@@ -1,5 +1,6 @@
 import { auth } from '@/lib/firebase';
-import { CSRFProtectedClient } from '@/lib/csrf-client';
+import { httpsCallable } from 'firebase/functions';
+import { functions } from '@/lib/firebase';
 
 export enum FontSizePreset {
   EXTRA_SMALL = 0.85,
@@ -22,7 +23,6 @@
   private useDeviceSettings: boolean = true;
   private listeners: Set<(scale: number) => void> = new Set();
   private userId: string | null = null;
-  private csrfClient: CSRFProtectedClient | null = null;
 
   private constructor() {
     this.loadFromLocalStorage();
@@ -33,19 +33,6 @@
       FontSizeService.instance = new FontSizeService();
     }
     return FontSizeService.instance;
-  }
-
-  // Set the CSRF client (should be called when the app initializes)
-  setCSRFClient(client: CSRFProtectedClient) {
-    this.csrfClient = client;
-  }
-
-  // Get CSRF client with error if not set
-  private getCSRFClient(): CSRFProtectedClient {
-    if (!this.csrfClient) {
-      throw new Error('CSRF client not initialized. Please ensure CSRFProvider is set up.');
-    }
-    return this.csrfClient;
   }
 
   private loadFromLocalStorage() {
@@ -106,14 +93,9 @@
       }
 
       // Fetch from server
-<<<<<<< HEAD
-      const response = await this.getCSRFClient().callFunction('getUserSettings', { userId: this.userId });
-      const data = response.data as { fontSettings?: { fontScale?: number; useDeviceSettings?: boolean } };
-=======
       const getUserSettings = httpsCallable<{ userId: string }, { fontSettings?: { fontScale?: number; useDeviceSettings?: boolean } }>(functions, 'getUserSettings');
       const response = await getUserSettings({ userId: this.userId });
       const data = response.data;
->>>>>>> a1e778d6
       
       if (data?.fontSettings) {
         const { fontScale, useDeviceSettings } = data.fontSettings;
@@ -155,7 +137,8 @@
           }));
         }
 
-        await this.getCSRFClient().callFunction('updateUserSettings', {
+        const updateUserSettings = httpsCallable(functions, 'updateUserSettings');
+        await updateUserSettings({
           fontSettings: {
             fontScale: this.currentScale,
             useDeviceSettings: this.useDeviceSettings,
