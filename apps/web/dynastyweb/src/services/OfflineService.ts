// MARK: - Offline Service for Web
/**
 * Comprehensive offline capabilities service matching mobile app functionality
 * Handles service workers, background sync, and offline data management
 */

import { openDB, DBSchema, IDBPDatabase } from 'idb';
import { Workbox } from 'workbox-window';

// MARK: - Types
export interface OfflineAction {
  id: string;
  type: 'message' | 'reaction' | 'media_upload' | 'profile_update' | 'vault_update';
<<<<<<< HEAD
  data: unknown;
=======
  data: Record<string, unknown>;
>>>>>>> a1e778d6
  timestamp: number;
  retryCount: number;
  maxRetries: number;
  priority: 'high' | 'medium' | 'low';
}


export interface CachedData {
  key: string;
  data: unknown;
  timestamp: number;
  expiry?: number;
  tags: string[];
}

export interface OfflineConfig {
  maxCacheSize: number; // bytes
  maxOfflineActions: number;
  syncRetryDelay: number; // milliseconds
  enableBackgroundSync: boolean;
  enableMediaCaching: boolean;
}

// MARK: - Database Schema
interface DynastyOfflineDB extends DBSchema {
  actions: {
    key: string;
    value: OfflineAction;
    indexes: { 'by-type': string; 'by-timestamp': number; 'by-priority': string };
  };
  cache: {
    key: string;
    value: CachedData;
    indexes: { 'by-timestamp': number; 'by-tags': string };
  };
  media: {
    key: string;
    value: { id: string; blob: Blob; metadata: Record<string, unknown>; timestamp: number };
    indexes: { 'by-timestamp': number };
  };
}

// MARK: - Offline Service Implementation
export class OfflineService {
  private db: IDBPDatabase<DynastyOfflineDB> | null = null;
  private workbox: Workbox | null = null;
  private isOnline: boolean = navigator.onLine;
  private syncQueue: OfflineAction[] = [];
  private syncInProgress: boolean = false;
  
  private config: OfflineConfig = {
    maxCacheSize: 50 * 1024 * 1024, // 50MB
    maxOfflineActions: 1000,
    syncRetryDelay: 5000,
    enableBackgroundSync: true,
    enableMediaCaching: true
  };

  private onlineCallbacks: Set<() => void> = new Set();
  private offlineCallbacks: Set<() => void> = new Set();
  private syncCallbacks: Set<(action: OfflineAction) => void> = new Set();

  constructor(config?: Partial<OfflineConfig>) {
    this.config = { ...this.config, ...config };
    this.initialize();
  }

  // MARK: - Initialization
  private async initialize(): Promise<void> {
    try {
      // Initialize database
      await this.initializeDatabase();
      
      // Initialize service worker
      await this.initializeServiceWorker();
      
      // Setup network listeners
      this.setupNetworkListeners();
      
      // Process pending sync queue
      if (this.isOnline) {
        this.processSyncQueue();
      }

      console.log('[Offline] Service initialized successfully');
    } catch (error) {
      console.error('[Offline] Failed to initialize service:', error);
      throw new Error('Failed to initialize offline service');
    }
  }

  private async initializeDatabase(): Promise<void> {
    try {
      this.db = await openDB<DynastyOfflineDB>('dynasty-offline', 1, {
        upgrade(db) {
          // Actions store
          const actionsStore = db.createObjectStore('actions', { keyPath: 'id' });
          actionsStore.createIndex('by-type', 'type');
          actionsStore.createIndex('by-timestamp', 'timestamp');
          actionsStore.createIndex('by-priority', 'priority');


          // Cache store
          const cacheStore = db.createObjectStore('cache', { keyPath: 'key' });
          cacheStore.createIndex('by-timestamp', 'timestamp');
          cacheStore.createIndex('by-tags', 'tags', { multiEntry: true });

          // Media store
          const mediaStore = db.createObjectStore('media', { keyPath: 'id' });
          mediaStore.createIndex('by-timestamp', 'timestamp');
        }
      });

      console.log('[Offline] Database initialized');
    } catch (error) {
      console.error('[Offline] Failed to initialize database:', error);
      throw error;
    }
  }

  private async initializeServiceWorker(): Promise<void> {
    try {
      if ('serviceWorker' in navigator && this.config.enableBackgroundSync) {
        this.workbox = new Workbox('/sw.js');

        // Listen for service worker messages
        this.workbox.addEventListener('message', (event) => {
          if (event.data.type === 'BACKGROUND_SYNC') {
            this.handleBackgroundSync(event.data.payload);
          }
        });

        // Register service worker
        await this.workbox.register();
        console.log('[Offline] Service worker registered');
      }
    } catch (error) {
      console.error('[Offline] Failed to register service worker:', error);
    }
  }

  private setupNetworkListeners(): void {
    window.addEventListener('online', this.handleOnline.bind(this));
    window.addEventListener('offline', this.handleOffline.bind(this));
  }

  // MARK: - Network Status Management
  private handleOnline(): void {
    this.isOnline = true;
    console.log('[Offline] Network online - starting sync');
    
    // Notify listeners
    for (const callback of this.onlineCallbacks) {
      callback();
    }

    // Process sync queue
    this.processSyncQueue();
  }

  private handleOffline(): void {
    this.isOnline = false;
    console.log('[Offline] Network offline - enabling offline mode');
    
    // Notify listeners
    for (const callback of this.offlineCallbacks) {
      callback();
    }
  }

  // MARK: - Offline Actions Management
  /**
   * Queue an action for later sync when online
   */
  async queueAction(action: Omit<OfflineAction, 'id' | 'timestamp' | 'retryCount'>): Promise<string> {
    try {
      if (!this.db) {
        throw new Error('Database not initialized');
      }

      const offlineAction: OfflineAction = {
        ...action,
        id: this.generateActionId(),
        timestamp: Date.now(),
        retryCount: 0
      };

      // Store in database
      await this.db.add('actions', offlineAction);
      
      // Add to sync queue
      this.syncQueue.push(offlineAction);

      // Try to sync immediately if online
      if (this.isOnline && !this.syncInProgress) {
        this.processSyncQueue();
      }

      console.log(`[Offline] Action queued: ${offlineAction.type} (${offlineAction.id})`);
      return offlineAction.id;

    } catch (error) {
      console.error('[Offline] Failed to queue action:', error);
      throw new Error('Failed to queue offline action');
    }
  }

  /**
   * Process the sync queue
   */
  private async processSyncQueue(): Promise<void> {
    if (this.syncInProgress || !this.isOnline || !this.db) {
      return;
    }

    this.syncInProgress = true;

    try {
      // Get all pending actions
      const pendingActions = await this.db.getAllFromIndex('actions', 'by-timestamp');
      
      // Sort by priority and timestamp
      const sortedActions = pendingActions.sort((a, b) => {
        const priorityOrder = { high: 0, medium: 1, low: 2 };
        const priorityDiff = priorityOrder[a.priority] - priorityOrder[b.priority];
        return priorityDiff !== 0 ? priorityDiff : a.timestamp - b.timestamp;
      });

      // Process each action
      for (const action of sortedActions) {
        try {
          await this.syncAction(action);
          
          // Remove from database on success
          await this.db.delete('actions', action.id);
          
          // Notify sync callbacks
          for (const callback of this.syncCallbacks) {
            callback(action);
          }

        } catch (error) {
          console.error(`[Offline] Failed to sync action ${action.id}:`, error);
          
          // Increment retry count
          action.retryCount++;
          
          if (action.retryCount >= action.maxRetries) {
            // Mark as failed and remove
            await this.db.delete('actions', action.id);
            console.warn(`[Offline] Action ${action.id} exceeded max retries and was removed`);
          } else {
            // Update retry count
            await this.db.put('actions', action);
          }
        }

        // Small delay between actions
        await new Promise(resolve => setTimeout(resolve, 100));
      }

    } catch (error) {
      console.error('[Offline] Error processing sync queue:', error);
    } finally {
      this.syncInProgress = false;
    }
  }

  /**
   * Sync individual action
   */
  private async syncAction(action: OfflineAction): Promise<void> {
    switch (action.type) {
      case 'message':
        await this.syncMessage(action);
        break;
      case 'reaction':
        await this.syncReaction(action);
        break;
      case 'media_upload':
        await this.syncMediaUpload(action);
        break;
      case 'profile_update':
        await this.syncProfileUpdate(action);
        break;
      case 'vault_update':
        await this.syncVaultUpdate(action);
        break;
      default:
        throw new Error(`Unknown action type: ${action.type}`);
    }
  }

  // MARK: - Specific Sync Handlers
  private async syncMessage(action: OfflineAction): Promise<void> {
    // Implementation would call actual API to send message
    console.log(`[Offline] Syncing message: ${action.id}`);
    
    // Simulate API call
    await new Promise(resolve => setTimeout(resolve, 1000));
    
    // TODO: Implement message status updates
    // The database schema doesn't include a 'messages' store yet
    // if (this.db && action.data.messageId) {
    //   const message = await this.db.get('messages', action.data.messageId);
    //   if (message) {
    //     message.status = 'sent';
    //     await this.db.put('messages', message);
    //   }
    // }
  }

  private async syncReaction(action: OfflineAction): Promise<void> {
    console.log(`[Offline] Syncing reaction: ${action.id}`);
    // Implementation would call actual API
    await new Promise(resolve => setTimeout(resolve, 500));
  }

  private async syncMediaUpload(action: OfflineAction): Promise<void> {
    console.log(`[Offline] Syncing media upload: ${action.id}`);
    // Implementation would upload media to storage
    await new Promise(resolve => setTimeout(resolve, 2000));
  }

  private async syncProfileUpdate(action: OfflineAction): Promise<void> {
    console.log(`[Offline] Syncing profile update: ${action.id}`);
    // Implementation would update user profile
    await new Promise(resolve => setTimeout(resolve, 1000));
  }

  private async syncVaultUpdate(action: OfflineAction): Promise<void> {
    console.log(`[Offline] Syncing vault update: ${action.id}`);
    // Implementation would sync vault changes
    await new Promise(resolve => setTimeout(resolve, 1500));
  }

  // MARK: - Offline Messages

  // MARK: - Cache Management
  /**
   * Cache data with expiry
   */
  async cacheData(key: string, data: unknown, tags: string[] = [], expiry?: number): Promise<void> {
    try {
      if (!this.db) {
        return;
      }

      const cachedData: CachedData = {
        key,
        data,
        timestamp: Date.now(),
        expiry,
        tags
      };

      await this.db.put('cache', cachedData);
      
      // Clean up expired cache
      this.cleanupExpiredCache();

    } catch (error) {
      console.error('[Offline] Failed to cache data:', error);
    }
  }

  /**
   * Get cached data
   */
  async getCachedData(key: string): Promise<unknown | null> {
    try {
      if (!this.db) {
        return null;
      }

      const cached = await this.db.get('cache', key);
      
      if (!cached) {
        return null;
      }

      // Check expiry
      if (cached.expiry && Date.now() > cached.expiry) {
        await this.db.delete('cache', key);
        return null;
      }

      return cached.data;
    } catch (error) {
      console.error('[Offline] Failed to get cached data:', error);
      return null;
    }
  }

  /**
   * Clear cache by tags
   */
  async clearCacheByTags(tags: string[]): Promise<void> {
    try {
      if (!this.db) {
        return;
      }

      const tx = this.db.transaction('cache', 'readwrite');
      const index = tx.store.index('by-tags');

      for (const tag of tags) {
        const entries = await index.getAll(tag);
        for (const entry of entries) {
          await tx.store.delete(entry.key);
        }
      }

      await tx.done;
    } catch (error) {
      console.error('[Offline] Failed to clear cache by tags:', error);
    }
  }

  // MARK: - Media Caching
  /**
   * Cache media file
   */
  async cacheMedia(id: string, blob: Blob, metadata: Record<string, unknown>): Promise<void> {
    try {
      if (!this.db || !this.config.enableMediaCaching) {
        return;
      }

      await this.db.put('media', {
        id,
        blob,
        metadata,
        timestamp: Date.now()
      });

      console.log(`[Offline] Media cached: ${id}`);
    } catch (error) {
      console.error('[Offline] Failed to cache media:', error);
    }
  }

  /**
   * Get cached media
   */
  async getCachedMedia(id: string): Promise<{ blob: Blob; metadata: Record<string, unknown> } | null> {
    try {
      if (!this.db) {
        return null;
      }

      const cached = await this.db.get('media', id);
      return cached ? { blob: cached.blob, metadata: cached.metadata } : null;
    } catch (error) {
      console.error('[Offline] Failed to get cached media:', error);
      return null;
    }
  }

  // MARK: - Background Sync
<<<<<<< HEAD
  private async handleBackgroundSync(payload: { type: string; [key: string]: unknown }): Promise<void> {
=======
  private async handleBackgroundSync(payload: Record<string, unknown>): Promise<void> {
>>>>>>> a1e778d6
    console.log('[Offline] Handling background sync:', payload);
    
    // Process specific background sync events
    switch (payload.type) {
      case 'message-sync':
        await this.processSyncQueue();
        break;
      case 'cache-cleanup':
        await this.cleanupExpiredCache();
        break;
      default:
        console.log('[Offline] Unknown background sync type:', payload.type);
    }
  }

  // MARK: - Cleanup
  private async cleanupExpiredCache(): Promise<void> {
    try {
      if (!this.db) {
        return;
      }

      const now = Date.now();
      const tx = this.db.transaction('cache', 'readwrite');
      const store = tx.store;
      
      let cursor = await store.openCursor();
      
      while (cursor) {
        const cached = cursor.value;
        
        if (cached.expiry && now > cached.expiry) {
          await cursor.delete();
        }
        
        cursor = await cursor.continue();
      }

      await tx.done;
    } catch (error) {
      console.error('[Offline] Failed to cleanup expired cache:', error);
    }
  }

  // MARK: - Event Listeners
  /**
   * Add online event listener
   */
  onOnline(callback: () => void): () => void {
    this.onlineCallbacks.add(callback);
    return () => this.onlineCallbacks.delete(callback);
  }

  /**
   * Add offline event listener
   */
  onOffline(callback: () => void): () => void {
    this.offlineCallbacks.add(callback);
    return () => this.offlineCallbacks.delete(callback);
  }

  /**
   * Add sync event listener
   */
  onSync(callback: (action: OfflineAction) => void): () => void {
    this.syncCallbacks.add(callback);
    return () => this.syncCallbacks.delete(callback);
  }

  // MARK: - Utilities
  private generateActionId(): string {
    return `action_${Date.now()}_${Math.random().toString(36).substr(2, 9)}`;
  }

  /**
   * Get network status
   */
  isNetworkOnline(): boolean {
    return this.isOnline;
  }

  /**
   * Get sync queue status
   */
  async getSyncQueueStatus(): Promise<{
    pending: number;
    failed: number;
    totalSize: number;
  }> {
    try {
      if (!this.db) {
        return { pending: 0, failed: 0, totalSize: 0 };
      }

      const actions = await this.db.getAll('actions');
      const pending = actions.filter(a => a.retryCount < a.maxRetries).length;
      const failed = actions.filter(a => a.retryCount >= a.maxRetries).length;

      return {
        pending,
        failed,
        totalSize: actions.length
      };
    } catch (error) {
      console.error('[Offline] Failed to get sync queue status:', error);
      return { pending: 0, failed: 0, totalSize: 0 };
    }
  }

  /**
   * Force sync now
   */
  async forcSync(): Promise<void> {
    if (this.isOnline) {
      await this.processSyncQueue();
    }
  }

  /**
   * Clear all offline data
   */
  async clearAllOfflineData(): Promise<void> {
    try {
      if (!this.db) {
        return;
      }

      const tx = this.db.transaction(['actions', 'cache', 'media'], 'readwrite');
      
      await Promise.all([
        tx.objectStore('actions').clear(),
        tx.objectStore('cache').clear(),
        tx.objectStore('media').clear()
      ]);

      await tx.done;
      
      this.syncQueue = [];
      console.log('[Offline] All offline data cleared');

    } catch (error) {
      console.error('[Offline] Failed to clear offline data:', error);
    }
  }

  /**
   * Get storage usage
   */
  async getStorageUsage(): Promise<{ used: number; quota: number }> {
    try {
      if ('storage' in navigator && 'estimate' in navigator.storage) {
        const estimate = await navigator.storage.estimate();
        return {
          used: estimate.usage || 0,
          quota: estimate.quota || 0
        };
      }
      
      return { used: 0, quota: 0 };
    } catch (error) {
      console.error('[Offline] Failed to get storage usage:', error);
      return { used: 0, quota: 0 };
    }
  }

  /**
   * Cleanup and destroy service
   */
  destroy(): void {
    try {
      // Remove event listeners
      window.removeEventListener('online', this.handleOnline.bind(this));
      window.removeEventListener('offline', this.handleOffline.bind(this));

      // Clear callbacks
      this.onlineCallbacks.clear();
      this.offlineCallbacks.clear();
      this.syncCallbacks.clear();

      // Close database
      if (this.db) {
        this.db.close();
        this.db = null;
      }

      console.log('[Offline] Service destroyed');
    } catch (error) {
      console.error('[Offline] Error during cleanup:', error);
    }
  }
}

// MARK: - Default Export
const offlineService = new OfflineService();
export default offlineService; <|MERGE_RESOLUTION|>--- conflicted
+++ resolved
@@ -11,11 +11,7 @@
 export interface OfflineAction {
   id: string;
   type: 'message' | 'reaction' | 'media_upload' | 'profile_update' | 'vault_update';
-<<<<<<< HEAD
-  data: unknown;
-=======
   data: Record<string, unknown>;
->>>>>>> a1e778d6
   timestamp: number;
   retryCount: number;
   maxRetries: number;
@@ -476,11 +472,7 @@
   }
 
   // MARK: - Background Sync
-<<<<<<< HEAD
-  private async handleBackgroundSync(payload: { type: string; [key: string]: unknown }): Promise<void> {
-=======
   private async handleBackgroundSync(payload: Record<string, unknown>): Promise<void> {
->>>>>>> a1e778d6
     console.log('[Offline] Handling background sync:', payload);
     
     // Process specific background sync events
