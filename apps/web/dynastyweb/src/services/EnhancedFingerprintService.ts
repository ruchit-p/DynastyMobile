// MARK: - Enhanced Fingerprint Service for Web
/**
 * Advanced device fingerprinting service that matches mobile app capabilities
 * Provides enterprise-grade device identification and security features
 */

import FingerprintJS from '@fingerprintjs/fingerprintjs';
import CryptoJS from 'crypto-js';

// Type definitions for Battery API
interface Battery {
  charging: boolean;
  chargingTime: number;
  dischargingTime: number;
  level: number;
}

// Type definitions for Network Information API
interface NetworkInformation {
  effectiveType?: string;
  downlink?: number;
  rtt?: number;
  saveData?: boolean;
}

// MARK: - Types
interface BatteryManager {
  charging: boolean;
  level: number;
  chargingTime: number;
  dischargingTime: number;
}

interface NetworkInformation {
  effectiveType: string;
  downlink: number;
  rtt: number;
  saveData: boolean;
}

export interface DeviceFingerprint {
  deviceId: string;
  hardwareFingerprint: string;
  browserFingerprint: string;
  canvas: string;
  webgl: string;
  audio: string;
  screen: ScreenInfo;
  timezone: string;
  language: string;
  platform: string;
  cookiesEnabled: boolean;
  localStorage: boolean;
  sessionStorage: boolean;
  indexedDB: boolean;
  cpuClass?: string;
  hardwareConcurrency: number;
  colorDepth: number;
  colorGamut?: string;
  hdr?: boolean;
  math: MathFingerprint;
  webrtc?: WebRTCFingerprint;
  fonts: string[];
  plugins: PluginInfo[];
  touchSupport: TouchInfo;
  battery?: BatteryInfo;
  network?: NetworkInfo;
  confidence: number;
  timestamp: number;
}

export interface ScreenInfo {
  width: number;
  height: number;
  availWidth: number;
  availHeight: number;
  innerWidth: number;
  innerHeight: number;
  outerWidth: number;
  outerHeight: number;
  devicePixelRatio: number;
  colorDepth: number;
  pixelDepth: number;
}

export interface MathFingerprint {
  constants: { [key: string]: number };
  functions: { [key: string]: number };
}

export interface WebRTCFingerprint {
  localIPs: string[];
  stunServers: string[];
  candidates: string[];
}

export interface PluginInfo {
  name: string;
  filename: string;
  description: string;
}

export interface TouchInfo {
  maxTouchPoints: number;
  touchEvent: boolean;
  touchStart: boolean;
}

export interface BatteryInfo {
  charging: boolean;
  level: number;
  chargingTime: number;
  dischargingTime: number;
}

export interface NetworkInfo {
  effectiveType: string;
  downlink: number;
  rtt: number;
  saveData: boolean;
}

export interface TrustedDevice {
  deviceId: string;
  fingerprint: string;
  firstSeen: number;
  lastSeen: number;
  location?: string;
  userAgent: string;
  trusted: boolean;
  riskScore: number;
}

// MARK: - Enhanced Fingerprint Service Implementation
export class EnhancedFingerprintService {
  private fpPromise: ReturnType<typeof FingerprintJS.load> | null = null;
  private trustedDevices: Map<string, TrustedDevice> = new Map();
  
  constructor() {
    this.initializeFingerprinting();
  }

  // MARK: - Initialization
  private async initializeFingerprinting(): Promise<void> {
    try {
      this.fpPromise = FingerprintJS.load();
      
      console.log('[EnhancedFingerprint] Service initialized');
    } catch (error) {
      console.error('[EnhancedFingerprint] Initialization failed:', error);
      throw new Error('Failed to initialize fingerprinting service');
    }
  }

  // MARK: - Core Fingerprinting
  /**
   * Generate comprehensive device fingerprint
   */
  async generateFingerprint(): Promise<DeviceFingerprint> {
    try {
      if (!this.fpPromise) {
        await this.initializeFingerprinting();
      }

      const fp = await this.fpPromise!;
      const result = await fp.get();

      // Collect additional fingerprinting data
      const [
        canvasFingerprint,
        webglFingerprint,
        audioFingerprint,
        mathFingerprint,
        webrtcFingerprint,
        fontList,
        batteryInfo,
        networkInfo
      ] = await Promise.all([
        this.generateCanvasFingerprint(),
        this.generateWebGLFingerprint(),
        this.generateAudioFingerprint(),
        this.generateMathFingerprint(),
        this.generateWebRTCFingerprint(),
        this.detectFonts(),
        this.getBatteryInfo(),
        this.getNetworkInfo()
      ]);

      const fingerprint: DeviceFingerprint = {
        deviceId: result.visitorId,
        hardwareFingerprint: this.generateHardwareFingerprint(),
        browserFingerprint: this.generateBrowserFingerprint(),
        canvas: canvasFingerprint,
        webgl: webglFingerprint,
        audio: audioFingerprint,
        screen: this.getScreenInfo(),
        timezone: Intl.DateTimeFormat().resolvedOptions().timeZone,
        language: navigator.language,
        platform: navigator.platform,
        cookiesEnabled: navigator.cookieEnabled,
        localStorage: this.isStorageSupported('localStorage'),
        sessionStorage: this.isStorageSupported('sessionStorage'),
        indexedDB: this.isStorageSupported('indexedDB'),
<<<<<<< HEAD
        cpuClass: (navigator as unknown as { cpuClass?: string }).cpuClass,
=======
        cpuClass: (navigator as Record<string, unknown>).cpuClass as string | undefined,
>>>>>>> a1e778d6
        hardwareConcurrency: navigator.hardwareConcurrency || 0,
        colorDepth: screen.colorDepth,
        colorGamut: this.getColorGamut(),
        hdr: this.supportsHDR(),
        math: mathFingerprint,
        webrtc: webrtcFingerprint,
        fonts: fontList,
        plugins: this.getPluginInfo(),
        touchSupport: this.getTouchInfo(),
        battery: batteryInfo,
        network: networkInfo,
        confidence: result.confidence?.score || 0,
        timestamp: Date.now()
      };

      return fingerprint;

    } catch (error) {
      console.error('[EnhancedFingerprint] Failed to generate fingerprint:', error);
      throw new Error('Failed to generate device fingerprint');
    }
  }

  // MARK: - Canvas Fingerprinting
  private async generateCanvasFingerprint(): Promise<string> {
    try {
      const canvas = document.createElement('canvas');
      const ctx = canvas.getContext('2d');
      
      if (!ctx) {
        return 'canvas-not-supported';
      }

      // Set canvas size
      canvas.width = 280;
      canvas.height = 60;

      // Draw complex patterns for fingerprinting
      ctx.textBaseline = 'top';
      ctx.font = '14px Arial';
      ctx.fillStyle = '#f60';
      ctx.fillRect(125, 1, 62, 20);
      
      ctx.fillStyle = '#069';
      ctx.fillText('Dynasty Web 🔒', 2, 15);
      
      ctx.fillStyle = 'rgba(102, 204, 0, 0.7)';
      ctx.fillText('Dynasty Web 🔒', 4, 17);

      // Add gradients and patterns
      const gradient = ctx.createLinearGradient(0, 0, canvas.width, 0);
      gradient.addColorStop(0, 'red');
      gradient.addColorStop(0.5, 'green');
      gradient.addColorStop(1, 'blue');
      
      ctx.fillStyle = gradient;
      ctx.fillRect(0, 35, canvas.width, 25);

      // Generate hash of canvas data
      const imageData = canvas.toDataURL();
      return CryptoJS.SHA256(imageData).toString();

    } catch (error) {
      console.error('[EnhancedFingerprint] Canvas fingerprinting failed:', error);
      return 'canvas-error';
    }
  }

  // MARK: - WebGL Fingerprinting  
  private async generateWebGLFingerprint(): Promise<string> {
    try {
      const canvas = document.createElement('canvas');
      const gl = canvas.getContext('webgl') || canvas.getContext('experimental-webgl') as WebGLRenderingContext | null;
      
      if (!gl) {
        return 'webgl-not-supported';
      }

      const debugInfo = gl.getExtension('WEBGL_debug_renderer_info');
      const vendor = debugInfo ? gl.getParameter(debugInfo.UNMASKED_VENDOR_WEBGL) : 'unknown';
      const renderer = debugInfo ? gl.getParameter(debugInfo.UNMASKED_RENDERER_WEBGL) : 'unknown';
      
      const webglData = {
        vendor,
        renderer,
        version: gl.getParameter(gl.VERSION),
        shadingLanguageVersion: gl.getParameter(gl.SHADING_LANGUAGE_VERSION),
        maxVertexAttribs: gl.getParameter(gl.MAX_VERTEX_ATTRIBS),
        maxTextureSize: gl.getParameter(gl.MAX_TEXTURE_SIZE),
        maxFragmentUniforms: gl.getParameter(gl.MAX_FRAGMENT_UNIFORM_VECTORS),
        maxVertexUniforms: gl.getParameter(gl.MAX_VERTEX_UNIFORM_VECTORS)
      };

      return CryptoJS.SHA256(JSON.stringify(webglData)).toString();

    } catch (error) {
      console.error('[EnhancedFingerprint] WebGL fingerprinting failed:', error);
      return 'webgl-error';
    }
  }

  // MARK: - Audio Fingerprinting
  private async generateAudioFingerprint(): Promise<string> {
    return new Promise((resolve) => {
      try {
<<<<<<< HEAD
        const AudioContextClass = window.AudioContext || (window as unknown as { webkitAudioContext?: typeof AudioContext }).webkitAudioContext;
=======
        const AudioContextClass = window.AudioContext || (window as Record<string, unknown>).webkitAudioContext as typeof AudioContext;
>>>>>>> a1e778d6
        const context = new AudioContextClass();
        
        // Create oscillator for audio fingerprinting
        const oscillator = context.createOscillator();
        const analyser = context.createAnalyser();
        const gainNode = context.createGain();
        const scriptProcessor = context.createScriptProcessor(4096, 1, 1);

        oscillator.type = 'triangle';
        oscillator.frequency.setValueAtTime(10000, context.currentTime);
        
        gainNode.gain.setValueAtTime(0, context.currentTime);
        
        oscillator.connect(analyser);
        analyser.connect(scriptProcessor);
        scriptProcessor.connect(gainNode);
        gainNode.connect(context.destination);

        scriptProcessor.onaudioprocess = (event) => {
          const samples = event.inputBuffer.getChannelData(0);
          let sum = 0;
          
          for (let i = 0; i < samples.length; i++) {
            sum += Math.abs(samples[i]);
          }
          
          const fingerprint = CryptoJS.SHA256(sum.toString()).toString();
          oscillator.disconnect();
          scriptProcessor.disconnect();
          context.close();
          
          resolve(fingerprint);
        };

        oscillator.start(0);
        
        // Fallback timeout
        setTimeout(() => {
          resolve('audio-timeout');
        }, 1000);

      } catch (error) {
        console.error('[EnhancedFingerprint] Audio fingerprinting failed:', error);
        resolve('audio-error');
      }
    });
  }

  // MARK: - Math Fingerprinting
  private generateMathFingerprint(): MathFingerprint {
    const constants = {
      E: Math.E,
      PI: Math.PI,
      LN2: Math.LN2,
      LN10: Math.LN10,
      LOG2E: Math.LOG2E,
      LOG10E: Math.LOG10E,
      SQRT1_2: Math.SQRT1_2,
      SQRT2: Math.SQRT2
    };

    const functions = {
      acos: Math.acos(0.123456789),
      acosh: Math.acosh ? Math.acosh(1.234567890) : 0,
      asin: Math.asin(0.123456789),
      asinh: Math.asinh ? Math.asinh(1.234567890) : 0,
      atan: Math.atan(0.123456789),
      atanh: Math.atanh ? Math.atanh(0.123456789) : 0,
      atan2: Math.atan2(1, 2),
      cbrt: Math.cbrt ? Math.cbrt(123456789) : 0,
      cos: Math.cos(1.234567890),
      cosh: Math.cosh ? Math.cosh(1.234567890) : 0,
      exp: Math.exp(1),
      expm1: Math.expm1 ? Math.expm1(1) : 0,
      log: Math.log(1.234567890),
      log1p: Math.log1p ? Math.log1p(1.234567890) : 0,
      log10: Math.log10 ? Math.log10(1.234567890) : 0,
      log2: Math.log2 ? Math.log2(1.234567890) : 0,
      sin: Math.sin(1.234567890),
      sinh: Math.sinh ? Math.sinh(1.234567890) : 0,
      sqrt: Math.sqrt(1.234567890),
      tan: Math.tan(1.234567890),
      tanh: Math.tanh ? Math.tanh(1.234567890) : 0
    };

    return { constants, functions };
  }

  // MARK: - WebRTC Fingerprinting
  private async generateWebRTCFingerprint(): Promise<WebRTCFingerprint | undefined> {
    return new Promise((resolve) => {
      try {
        const pc = new RTCPeerConnection({
          iceServers: [{ urls: 'stun:stun.l.google.com:19302' }]
        });

        const candidates: string[] = [];
        const localIPs: string[] = [];

        pc.onicecandidate = (event) => {
          if (event.candidate) {
            candidates.push(event.candidate.candidate);
            
            const ipMatch = event.candidate.candidate.match(/(\d+\.\d+\.\d+\.\d+)/);
            if (ipMatch && !localIPs.includes(ipMatch[1])) {
              localIPs.push(ipMatch[1]);
            }
          }
        };

        // Create data channel to trigger ICE gathering
        pc.createDataChannel('fingerprint');
        
        pc.createOffer()
          .then(offer => pc.setLocalDescription(offer))
          .catch(() => resolve(undefined));

        setTimeout(() => {
          pc.close();
          resolve({
            localIPs,
            stunServers: ['stun:stun.l.google.com:19302'],
            candidates
          });
        }, 2000);

      } catch (error) {
        console.error('[EnhancedFingerprint] WebRTC fingerprinting failed:', error);
        resolve(undefined);
      }
    });
  }

  // MARK: - Helper Methods
  private generateHardwareFingerprint(): string {
    const data = {
      cores: navigator.hardwareConcurrency,
<<<<<<< HEAD
      memory: (navigator as unknown as { deviceMemory?: number }).deviceMemory || 0,
=======
      memory: (navigator as Record<string, unknown>).deviceMemory as number || 0,
>>>>>>> a1e778d6
      platform: navigator.platform,
      maxTouchPoints: navigator.maxTouchPoints,
      screen: {
        width: screen.width,
        height: screen.height,
        colorDepth: screen.colorDepth,
        pixelDepth: screen.pixelDepth
      }
    };

    return CryptoJS.SHA256(JSON.stringify(data)).toString();
  }

  private generateBrowserFingerprint(): string {
    const data = {
      userAgent: navigator.userAgent,
      language: navigator.language,
      languages: navigator.languages,
      cookieEnabled: navigator.cookieEnabled,
      onLine: navigator.onLine,
<<<<<<< HEAD
      buildID: (navigator as unknown as { buildID?: string }).buildID || '',
=======
      buildID: (navigator as Record<string, unknown>).buildID as string || '',
>>>>>>> a1e778d6
      product: navigator.product,
      productSub: navigator.productSub,
      vendor: navigator.vendor,
      vendorSub: navigator.vendorSub
    };

    return CryptoJS.SHA256(JSON.stringify(data)).toString();
  }

  private getScreenInfo(): ScreenInfo {
    return {
      width: screen.width,
      height: screen.height,
      availWidth: screen.availWidth,
      availHeight: screen.availHeight,
      innerWidth: window.innerWidth,
      innerHeight: window.innerHeight,
      outerWidth: window.outerWidth,
      outerHeight: window.outerHeight,
      devicePixelRatio: window.devicePixelRatio,
      colorDepth: screen.colorDepth,
      pixelDepth: screen.pixelDepth
    };
  }

  private isStorageSupported(storageType: string): boolean {
    try {
      const storage = (window as unknown as Record<string, Storage | undefined>)[storageType] as Storage;
      const testKey = '__storage_test__';
      storage.setItem(testKey, 'test');
      storage.removeItem(testKey);
      return true;
    } catch {
      return false;
    }
  }

  private getColorGamut(): string | undefined {
    if (window.matchMedia) {
      if (window.matchMedia('(color-gamut: p3)').matches) return 'p3';
      if (window.matchMedia('(color-gamut: srgb)').matches) return 'srgb';
      if (window.matchMedia('(color-gamut: rec2020)').matches) return 'rec2020';
    }
    return undefined;
  }

  private supportsHDR(): boolean | undefined {
    if (window.matchMedia) {
      return window.matchMedia('(dynamic-range: high)').matches;
    }
    return undefined;
  }

  private async detectFonts(): Promise<string[]> {
    const fonts = [
      'Arial', 'Helvetica', 'Times New Roman', 'Courier New', 'Verdana',
      'Georgia', 'Palatino', 'Garamond', 'Bookman', 'Comic Sans MS',
      'Trebuchet MS', 'Arial Black', 'Impact', 'Franklin Gothic Medium',
      'Tahoma', 'Geneva', 'Lucida Console', 'Monaco', 'Segoe UI'
    ];

    const detectedFonts: string[] = [];
    const testString = 'mmmmmmmmmmlli';
    const testSize = '72px';
    
    const canvas = document.createElement('canvas');
    const ctx = canvas.getContext('2d');
    
    if (!ctx) return detectedFonts;

    // Baseline measurement
    ctx.font = `${testSize} monospace`;
    const baselineWidth = ctx.measureText(testString).width;

    for (const font of fonts) {
      ctx.font = `${testSize} ${font}, monospace`;
      const width = ctx.measureText(testString).width;
      
      if (width !== baselineWidth) {
        detectedFonts.push(font);
      }
    }

    return detectedFonts;
  }

  private getPluginInfo(): PluginInfo[] {
    const plugins: PluginInfo[] = [];
    
    for (let i = 0; i < navigator.plugins.length; i++) {
      const plugin = navigator.plugins[i];
      plugins.push({
        name: plugin.name,
        filename: plugin.filename,
        description: plugin.description
      });
    }

    return plugins;
  }

  private getTouchInfo(): TouchInfo {
    return {
      maxTouchPoints: navigator.maxTouchPoints || 0,
      touchEvent: 'ontouchstart' in window,
      touchStart: 'ontouchstart' in window
    };
  }

  private async getBatteryInfo(): Promise<BatteryInfo | undefined> {
    try {
<<<<<<< HEAD
      const battery = await (navigator as unknown as { getBattery?: () => Promise<Battery> }).getBattery?.();
=======
      const battery = await (navigator as Record<string, unknown>).getBattery?.() as BatteryManager | undefined;
>>>>>>> a1e778d6
      
      if (battery) {
        return {
          charging: battery.charging,
          level: battery.level,
          chargingTime: battery.chargingTime,
          dischargingTime: battery.dischargingTime
        };
      }
    } catch {
      console.log('[EnhancedFingerprint] Battery API not available');
    }
    
    return undefined;
  }

  private getNetworkInfo(): NetworkInfo | undefined {
<<<<<<< HEAD
    const connection = (navigator as unknown as { connection?: NetworkInformation; mozConnection?: NetworkInformation; webkitConnection?: NetworkInformation }).connection || 
                      (navigator as unknown as { connection?: NetworkInformation; mozConnection?: NetworkInformation; webkitConnection?: NetworkInformation }).mozConnection || 
                      (navigator as unknown as { connection?: NetworkInformation; mozConnection?: NetworkInformation; webkitConnection?: NetworkInformation }).webkitConnection;
=======
    const connection = (navigator as Record<string, unknown>).connection || 
                      (navigator as Record<string, unknown>).mozConnection || 
                      (navigator as Record<string, unknown>).webkitConnection as NetworkInformation | undefined;
>>>>>>> a1e778d6
    
    if (connection) {
      return {
        effectiveType: connection.effectiveType || 'unknown',
        downlink: connection.downlink || 0,
        rtt: connection.rtt || 0,
        saveData: connection.saveData || false
      };
    }
    
    return undefined;
  }

  // MARK: - Device Trust Management
  /**
   * Analyze device risk and determine trust level
   */
  analyzeDeviceRisk(fingerprint: DeviceFingerprint): number {
    let riskScore = 0;

    // Check for suspicious patterns
    if (fingerprint.canvas === 'canvas-error' || 
        fingerprint.webgl === 'webgl-error') {
      riskScore += 30; // Possible fingerprinting evasion
    }

    if (!fingerprint.cookiesEnabled) {
      riskScore += 10; // Unusual browser configuration
    }

    if (fingerprint.plugins.length === 0) {
      riskScore += 15; // No plugins might indicate headless browser
    }

    if (fingerprint.hardwareConcurrency === 0) {
      riskScore += 20; // Suspicious hardware info
    }

    if (fingerprint.touchSupport.maxTouchPoints === 0 && 
        fingerprint.platform.includes('Mobile')) {
      riskScore += 25; // Mobile platform without touch support
    }

    // WebRTC availability check
    if (!fingerprint.webrtc) {
      riskScore += 15; // WebRTC disabled might indicate privacy tools
    }

    return Math.min(riskScore, 100);
  }

  /**
   * Mark device as trusted
   */
  trustDevice(deviceId: string, fingerprint: DeviceFingerprint): void {
    const trustedDevice: TrustedDevice = {
      deviceId,
      fingerprint: JSON.stringify(fingerprint),
      firstSeen: Date.now(),
      lastSeen: Date.now(),
      userAgent: navigator.userAgent,
      trusted: true,
      riskScore: this.analyzeDeviceRisk(fingerprint)
    };

    this.trustedDevices.set(deviceId, trustedDevice);
    
    // Store in localStorage for persistence
    try {
      localStorage.setItem(
        `dynasty_trusted_device_${deviceId}`, 
        JSON.stringify(trustedDevice)
      );
    } catch {
      console.warn('[EnhancedFingerprint] Failed to persist trusted device');
    }
  }

  /**
   * Check if device is trusted
   */
  isDeviceTrusted(deviceId: string): boolean {
    if (this.trustedDevices.has(deviceId)) {
      return this.trustedDevices.get(deviceId)!.trusted;
    }

    // Check localStorage
    try {
      const stored = localStorage.getItem(`dynasty_trusted_device_${deviceId}`);
      if (stored) {
        const device = JSON.parse(stored) as TrustedDevice;
        this.trustedDevices.set(deviceId, device);
        return device.trusted;
      }
    } catch {
      console.warn('[EnhancedFingerprint] Failed to load trusted device');
    }

    return false;
  }

  // MARK: - Export/Import
  /**
   * Export device fingerprint for sharing or backup
   */
  exportFingerprint(fingerprint: DeviceFingerprint): string {
    return btoa(JSON.stringify(fingerprint));
  }

  /**
   * Import device fingerprint from exported data
   */
  importFingerprint(exportedData: string): DeviceFingerprint {
    return JSON.parse(atob(exportedData));
  }
}

// MARK: - Default Export
const enhancedFingerprintService = new EnhancedFingerprintService();
export default enhancedFingerprintService; <|MERGE_RESOLUTION|>--- conflicted
+++ resolved
@@ -6,22 +6,6 @@
 
 import FingerprintJS from '@fingerprintjs/fingerprintjs';
 import CryptoJS from 'crypto-js';
-
-// Type definitions for Battery API
-interface Battery {
-  charging: boolean;
-  chargingTime: number;
-  dischargingTime: number;
-  level: number;
-}
-
-// Type definitions for Network Information API
-interface NetworkInformation {
-  effectiveType?: string;
-  downlink?: number;
-  rtt?: number;
-  saveData?: boolean;
-}
 
 // MARK: - Types
 interface BatteryManager {
@@ -201,11 +185,7 @@
         localStorage: this.isStorageSupported('localStorage'),
         sessionStorage: this.isStorageSupported('sessionStorage'),
         indexedDB: this.isStorageSupported('indexedDB'),
-<<<<<<< HEAD
-        cpuClass: (navigator as unknown as { cpuClass?: string }).cpuClass,
-=======
         cpuClass: (navigator as Record<string, unknown>).cpuClass as string | undefined,
->>>>>>> a1e778d6
         hardwareConcurrency: navigator.hardwareConcurrency || 0,
         colorDepth: screen.colorDepth,
         colorGamut: this.getColorGamut(),
@@ -311,11 +291,7 @@
   private async generateAudioFingerprint(): Promise<string> {
     return new Promise((resolve) => {
       try {
-<<<<<<< HEAD
-        const AudioContextClass = window.AudioContext || (window as unknown as { webkitAudioContext?: typeof AudioContext }).webkitAudioContext;
-=======
         const AudioContextClass = window.AudioContext || (window as Record<string, unknown>).webkitAudioContext as typeof AudioContext;
->>>>>>> a1e778d6
         const context = new AudioContextClass();
         
         // Create oscillator for audio fingerprinting
@@ -453,11 +429,7 @@
   private generateHardwareFingerprint(): string {
     const data = {
       cores: navigator.hardwareConcurrency,
-<<<<<<< HEAD
-      memory: (navigator as unknown as { deviceMemory?: number }).deviceMemory || 0,
-=======
       memory: (navigator as Record<string, unknown>).deviceMemory as number || 0,
->>>>>>> a1e778d6
       platform: navigator.platform,
       maxTouchPoints: navigator.maxTouchPoints,
       screen: {
@@ -478,11 +450,7 @@
       languages: navigator.languages,
       cookieEnabled: navigator.cookieEnabled,
       onLine: navigator.onLine,
-<<<<<<< HEAD
-      buildID: (navigator as unknown as { buildID?: string }).buildID || '',
-=======
       buildID: (navigator as Record<string, unknown>).buildID as string || '',
->>>>>>> a1e778d6
       product: navigator.product,
       productSub: navigator.productSub,
       vendor: navigator.vendor,
@@ -510,7 +478,7 @@
 
   private isStorageSupported(storageType: string): boolean {
     try {
-      const storage = (window as unknown as Record<string, Storage | undefined>)[storageType] as Storage;
+      const storage = (window as any)[storageType] as Storage;
       const testKey = '__storage_test__';
       storage.setItem(testKey, 'test');
       storage.removeItem(testKey);
@@ -594,11 +562,7 @@
 
   private async getBatteryInfo(): Promise<BatteryInfo | undefined> {
     try {
-<<<<<<< HEAD
-      const battery = await (navigator as unknown as { getBattery?: () => Promise<Battery> }).getBattery?.();
-=======
       const battery = await (navigator as Record<string, unknown>).getBattery?.() as BatteryManager | undefined;
->>>>>>> a1e778d6
       
       if (battery) {
         return {
@@ -616,15 +580,9 @@
   }
 
   private getNetworkInfo(): NetworkInfo | undefined {
-<<<<<<< HEAD
-    const connection = (navigator as unknown as { connection?: NetworkInformation; mozConnection?: NetworkInformation; webkitConnection?: NetworkInformation }).connection || 
-                      (navigator as unknown as { connection?: NetworkInformation; mozConnection?: NetworkInformation; webkitConnection?: NetworkInformation }).mozConnection || 
-                      (navigator as unknown as { connection?: NetworkInformation; mozConnection?: NetworkInformation; webkitConnection?: NetworkInformation }).webkitConnection;
-=======
     const connection = (navigator as Record<string, unknown>).connection || 
                       (navigator as Record<string, unknown>).mozConnection || 
                       (navigator as Record<string, unknown>).webkitConnection as NetworkInformation | undefined;
->>>>>>> a1e778d6
     
     if (connection) {
       return {
