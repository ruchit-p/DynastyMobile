import { useState, useEffect, useCallback, useRef } from 'react';
import { Functions, httpsCallable } from 'firebase/functions';
import { auth } from '@/lib/firebase';
import Cookies from 'js-cookie';

/**
 * CSRF token response from the server
 */
interface CSRFTokenResponse {
  token: string;
  expiresIn: number;
  sessionId: string;
  isAuthenticated?: boolean;
}

/**
 * CSRF token request data
 */
interface CSRFTokenRequest {
  visitorId?: string;
}

/**
 * Hook for managing CSRF tokens
 */
export interface UseCSRFReturn {
  csrfToken: string | null;
  isLoading: boolean;
  error: Error | null;
  refreshToken: () => Promise<string>;
  isReady: boolean;
  getCSRFToken: () => Promise<string>;
  ensureCSRFToken: () => Promise<void>;
}

/**
 * Custom hook for CSRF token management
 * Automatically fetches and refreshes CSRF tokens for protection against cross-site request forgery
 * 
 * @param functions Firebase Functions instance
 * @returns CSRF token management interface
 */
export function useCSRF(functions: Functions | null | undefined): UseCSRFReturn {
  const [csrfToken, setCSRFToken] = useState<string | null>(null);
  const [isLoading, setIsLoading] = useState(false);
  const [error, setError] = useState<Error | null>(null);
  const refreshTimeoutRef = useRef<ReturnType<typeof setTimeout> | null>(null);
  const isMountedRef = useRef(true);
  const hasInitialized = useRef(false);

  /**
   * Fetch a new CSRF token from the server
   */
  const fetchCSRFToken = useCallback(async (): Promise<string> => {
    try {
      setError(null);
      setIsLoading(true);
      
<<<<<<< HEAD
      // Check if functions is defined
      if (!functions) {
        throw new Error('Firebase Functions not initialized');
      }
      
      const generateToken = httpsCallable<CSRFTokenRequest, CSRFTokenResponse>(
=======
      // Check if user is authenticated
      const isAuthenticated = auth.currentUser != null;
      
      // Use different endpoints based on authentication state
      const functionName = isAuthenticated
        ? 'generateCSRFToken'  // Authenticated refresh
        : 'generateInitialCSRFToken'; // Initial token
        
      const generateToken = httpsCallable<void, CSRFTokenResponse>(
>>>>>>> a1e778d6
        functions,
        functionName
      );
      
      // Prepare request data - no visitor ID for now to avoid FingerprintJS dependency
      const requestData: CSRFTokenRequest = {};
      
      const result = await generateToken(requestData);
      const { token, expiresIn, sessionId } = result.data;
      
      if (!isMountedRef.current) return '';
      
      // Set token in state
      setCSRFToken(token);
      
      // Set token in cookie with secure options
      Cookies.set('csrf-token', token, {
        expires: new Date(Date.now() + expiresIn),
        sameSite: 'strict',
        secure: process.env.NODE_ENV === 'production',
        // Note: httpOnly cannot be set from client-side JavaScript
      });
      
      // Store session ID for reference
      if (sessionId) {
        sessionStorage.setItem('csrf-session-id', sessionId);
      }
      
      // Schedule token refresh before expiry (refresh at 90% of expiry time)
      const refreshTime = expiresIn * 0.9;
      if (refreshTimeoutRef.current) {
        clearTimeout(refreshTimeoutRef.current);
      }
      
      refreshTimeoutRef.current = setTimeout(() => {
        if (isMountedRef.current) {
          fetchCSRFToken().catch(err => {
            console.error('Failed to refresh CSRF token:', err);
            setError(err as Error);
          });
        }
      }, refreshTime);
      
      return token;
    } catch (err) {
      const error = err as Error;
      console.error('Failed to fetch CSRF token:', error);
      
      if (isMountedRef.current) {
        setError(error);
        // Retry after 5 seconds on error
        refreshTimeoutRef.current = setTimeout(() => {
          if (isMountedRef.current) {
            fetchCSRFToken().catch(console.error);
          }
        }, 5000);
      }
      
      throw error;
    } finally {
      if (isMountedRef.current) {
        setIsLoading(false);
      }
    }
  }, [functions]);

  /**
   * Initialize token on mount - but don't fetch automatically
   */
  useEffect(() => {
    isMountedRef.current = true;
    
    // If functions is not available, set loading to false and return
    if (!functions) {
      setIsLoading(false);
      setError(new Error('Firebase Functions not initialized'));
      return;
    }
    
    // Check for existing token in cookie
    const existingToken = Cookies.get('csrf-token');
    const existingSessionId = sessionStorage.getItem('csrf-session-id');
    
    if (existingToken && existingSessionId) {
      // Verify token is still valid by checking if cookie hasn't expired
      setCSRFToken(existingToken);
      hasInitialized.current = true;
    }
    
    // Cleanup on unmount
    return () => {
      isMountedRef.current = false;
      if (refreshTimeoutRef.current) {
        clearTimeout(refreshTimeoutRef.current);
      }
    };
<<<<<<< HEAD
  }, [fetchCSRFToken, functions]);
=======
  }, []);
>>>>>>> a1e778d6

  /**
   * Handle visibility change - refresh token when tab becomes visible
   */
  useEffect(() => {
    const handleVisibilityChange = () => {
      if (document.visibilityState === 'visible' && csrfToken) {
        // Check if token might be expired
        const tokenCookie = Cookies.get('csrf-token');
        if (!tokenCookie || tokenCookie !== csrfToken) {
          fetchCSRFToken().catch(err => {
            console.error('Failed to refresh CSRF token on visibility change:', err);
          });
        }
      }
    };
    
    document.addEventListener('visibilitychange', handleVisibilityChange);
    
    return () => {
      document.removeEventListener('visibilitychange', handleVisibilityChange);
    };
  }, [csrfToken, fetchCSRFToken]);

  /**
   * Get CSRF token - fetch if not already available
   */
  const getCSRFToken = useCallback(async (): Promise<string> => {
    // If we already have a token, return it
    if (csrfToken) {
      return csrfToken;
    }
    
    // If we're already loading, wait for it
    if (isLoading) {
      return new Promise((resolve) => {
        const checkInterval = setInterval(() => {
          if (!isLoading) {
            clearInterval(checkInterval);
            resolve(csrfToken || '');
          }
        }, 100);
      });
    }
    
    // Otherwise, fetch a new token
    return fetchCSRFToken();
  }, [csrfToken, isLoading, fetchCSRFToken]);

  /**
   * Ensure CSRF token is available
   */
  const ensureCSRFToken = useCallback(async () => {
    if (!csrfToken && !isLoading && !hasInitialized.current) {
      hasInitialized.current = true;
      await fetchCSRFToken();
    }
  }, [csrfToken, isLoading, fetchCSRFToken]);

  return {
    csrfToken,
    isLoading,
    error,
    refreshToken: fetchCSRFToken,
    isReady: !isLoading && !!csrfToken && !error,
    getCSRFToken,
    ensureCSRFToken,
  };
}<|MERGE_RESOLUTION|>--- conflicted
+++ resolved
@@ -56,24 +56,20 @@
       setError(null);
       setIsLoading(true);
       
-<<<<<<< HEAD
       // Check if functions is defined
       if (!functions) {
         throw new Error('Firebase Functions not initialized');
       }
       
-      const generateToken = httpsCallable<CSRFTokenRequest, CSRFTokenResponse>(
-=======
       // Check if user is authenticated
       const isAuthenticated = auth.currentUser != null;
       
       // Use different endpoints based on authentication state
       const functionName = isAuthenticated
         ? 'generateCSRFToken'  // Authenticated refresh
-        : 'generateInitialCSRFToken'; // Initial token
+        : 'generateInitialCSRFToken'; // Initial token for unauthenticated users
         
-      const generateToken = httpsCallable<void, CSRFTokenResponse>(
->>>>>>> a1e778d6
+      const generateToken = httpsCallable<CSRFTokenRequest, CSRFTokenResponse>(
         functions,
         functionName
       );
@@ -170,11 +166,7 @@
         clearTimeout(refreshTimeoutRef.current);
       }
     };
-<<<<<<< HEAD
   }, [fetchCSRFToken, functions]);
-=======
-  }, []);
->>>>>>> a1e778d6
 
   /**
    * Handle visibility change - refresh token when tab becomes visible
