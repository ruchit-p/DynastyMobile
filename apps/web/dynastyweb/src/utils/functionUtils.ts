import type { Node } from 'relatives-tree/lib/types';
import type { Story } from './storyUtils';
import { Timestamp } from 'firebase/firestore';
import { functions } from '@/lib/firebase';
import { FirebaseFunctionsClient, createFirebaseClient } from '@/lib/functions-client';

// Firebase Functions client
let functionsClient: FirebaseFunctionsClient | null = null;

// Initialize the functions client
if (functions) {
  functionsClient = createFirebaseClient(functions);
}

function getFunctionsClient(): FirebaseFunctionsClient {
  if (!functionsClient) {
    throw new Error('Firebase Functions not initialized');
  }
  return functionsClient;
}

// Define the enriched story type
type EnrichedStory = Story & {
  author: {
    id: string;
    displayName: string;
    profilePicture?: string;
  };
  taggedPeople: Array<{
    id: string;
    displayName: string;
  }>;
};

// MARK: - Family Tree Functions

export const getFamilyTreeData = async (userId: string) => {
  const result = await getFunctionsClient().callFunction('getFamilyTreeData', { userId });
  return result.data as { treeNodes: Node[] };
};

export const updateFamilyRelationships = async (
  userId: string,
  updates: {
    addParents?: string[];
    removeParents?: string[];
    addChildren?: string[];
    removeChildren?: string[];
    addSpouses?: string[];
    removeSpouses?: string[];
  }
) => {
  const result = await getFunctionsClient().callFunction('updateFamilyRelationships', { userId, updates });
  return result.data as { success: boolean };
};

// MARK: - Stories Functions

export const getAccessibleStories = async (userId: string, familyTreeId: string) => {
  const result = await getFunctionsClient().callFunction('getAccessibleStories', { userId, familyTreeId });
  return result.data as { stories: EnrichedStory[] };
};

export const getUserStories = async (userId: string) => {
  const result = await getFunctionsClient().callFunction('getUserStories', { userId });
  return result.data as { stories: EnrichedStory[] };
};

export const createStory = async (storyData: {
  authorID: string;
  title: string;
  subtitle?: string;
  eventDate?: Date;
  location?: {
    lat: number;
    lng: number;
    address: string;
  };
  privacy: 'family' | 'privateAccess' | 'custom';
  customAccessMembers?: string[];
  blocks: Array<{
    type: 'text' | 'image' | 'video' | 'audio';
    data: string | string[];
    localId: string;
  }>;
  familyTreeId: string;
  peopleInvolved: string[];
  coverPhoto?: string;
}) => {
  // Create function reference for story creation
  
  try {
<<<<<<< HEAD
    console.log("📤 Sending story data to Firebase function", { 
      title: storyData.title,
      blocksCount: storyData.blocks.length,
      hasCoverPhoto: !!storyData.coverPhoto,
      familyTreeId: storyData.familyTreeId
    });
    
    // Add debugger for browser inspection
=======
    // Send story data to Firebase function
>>>>>>> 311ca076
    
    const result = await getFunctionsClient().callFunction('createStory', storyData);
    return result.data as { id: string };
  } catch (error) {
    console.error("❌ Error in createStory function call:", error);
    throw error;
  }
};

export const updateStory = async (
  storyId: string,
  userId: string,
  updates: Partial<{
    title: string;
    subtitle: string;
    eventDate: Date;
    location: {
      lat: number;
      lng: number;
      address: string;
    };
    privacy: 'family' | 'privateAccess' | 'custom';
    customAccessMembers: string[];
    blocks: Array<{
      type: 'text' | 'image' | 'video' | 'audio';
      data: string | string[];
      localId: string;
    }>;
    peopleInvolved: string[];
  }>
) => {
  const result = await getFunctionsClient().callFunction('updateStory', { storyId, userId, updates });
  return result.data as { success: boolean; id?: string };
};

export const deleteStory = async (storyId: string, userId: string) => {
  const result = await getFunctionsClient().callFunction('deleteStory', { storyId, userId });
  return result.data as { success: boolean };
};

export const createFamilyMember = async (
  userData: {
    firstName: string;
    lastName: string;
    displayName: string;
    dateOfBirth: Date;
    gender: string;
    status: string;
    phone?: string;
    email?: string;
    familyTreeId: string;
  },
  relationType: 'parent' | 'spouse' | 'child',
  selectedNodeId: string,
  options: {
    connectToChildren?: boolean;
    connectToSpouse?: boolean;
    connectToExistingParent?: boolean;
  }
) => {
  const result = await getFunctionsClient().callFunction('createFamilyMember', { userData, relationType, selectedNodeId, options });
  return result.data as { success: boolean; userId: string };
};

export const deleteFamilyMember = async (
  memberId: string,
  familyTreeId: string,
  currentUserId: string
) => {
  const result = await getFunctionsClient().callFunction('deleteFamilyMember', { memberId, familyTreeId, currentUserId });
  return result.data as { success: boolean };
};

export const updateFamilyMember = async (
  memberId: string,
  updates: {
    firstName: string;
    lastName: string;
    displayName: string;
    gender: string;
    phone?: string;
    email?: string;
    dateOfBirth?: Date;
  },
  familyTreeId: string
) => {
  const result = await getFunctionsClient().callFunction('updateFamilyMember', { memberId, updates, familyTreeId });
  return result.data as { success: boolean };
};

// MARK: - Family Tree Admin Management

export const promoteToAdmin = async (
  memberId: string,
  familyTreeId: string,
  currentUserId: string
) => {
  const result = await getFunctionsClient().callFunction('promoteToAdmin', { memberId, familyTreeId, currentUserId });
  return result.data as { success: boolean; message?: string };
};

export const demoteToMember = async (
  memberId: string,
  familyTreeId: string,
  currentUserId: string
) => {
  const result = await getFunctionsClient().callFunction('demoteToMember', { memberId, familyTreeId, currentUserId });
  return result.data as { success: boolean; message?: string };
};

/**
 * Fetches the family tree management data including members and their admin status
 * @returns Family tree data and members with admin/owner status
 */
export const getFamilyManagementData = async () => {
  const result = await getFunctionsClient().callFunction('getFamilyManagementData', {});
  return result.data as {
    tree: {
      id: string;
      ownerUserId: string;
      memberUserIds: string[];
      adminUserIds: string[];
      treeName: string;
      createdAt: Timestamp;
    };
    members: Array<{
      id: string;
      displayName: string;
      profilePicture: string | null;
      createdAt: Timestamp;
      isAdmin: boolean;
      isOwner: boolean;
    }>;
  };
};

/**
 * Get events for the feed
 */
export async function getEventsForFeed(userId: string, familyTreeId: string) {
  try {
    
    const result = await getFunctionsClient().callFunction<
      { userId: string; familyTreeId: string },
      { events: unknown[] }
    >('getEventsForFeedApi', { userId, familyTreeId });
    
    if (!result.data || !Array.isArray(result.data.events)) {
      console.error('Invalid events data structure:', result.data);
      return { events: [] };
    }
    
    return { events: result.data.events };
  } catch (error) {
    console.error('Error fetching events for feed:', error);
    // Return empty events array instead of throwing an error
    // This prevents the feed from breaking if event fetching fails
    return { events: [] };
  }
}

/**
 * Update user profile information
 */
export async function updateUserProfile(data: {
  userId: string;
  updates: {
    firstName?: string;
    lastName?: string;
    phoneNumber?: string | null;
    gender?: string;
    dateOfBirth?: Date | null;
    profilePicture?: string | null;
  };
}) {
  const result = await getFunctionsClient().callFunction('updateUserProfile', data);
  return result.data;
}

/**
 * Check encryption status for the user
 */
export async function checkEncryptionStatus() {
  const result = await getFunctionsClient().callFunction('checkEncryptionStatus', {});
  return result.data as {
    publicKeyExists: boolean;
    backupExists: boolean;
    lastRotation?: string;
  };
}

/**
 * Upload encryption keys
 */
export async function uploadEncryptionKeys(data: {
  publicKey: string;
}) {
  const result = await getFunctionsClient().callFunction('uploadEncryptionKeys', data);
  return result.data;
}

/**
 * Rotate encryption keys
 */
export async function rotateEncryptionKeys(data: {
  newPublicKey: string;
}) {
  const result = await getFunctionsClient().callFunction('rotateEncryptionKeys', data);
  return result.data;
}

/**
 * Add a family member
 */
export async function addFamilyMember(data: {
  firstName: string;
  lastName: string;
  email?: string;
  dateOfBirth?: string;
  gender?: string;
  phoneNumber?: string;
  relationshipType?: string;
  relationshipTo?: string;
  sendInvite: boolean;
}) {
  const result = await getFunctionsClient().callFunction('addFamilyMember', data);
  return result.data;
}

/**
 * Get family tree members
 */
export async function getFamilyTreeMembers(data: {
  familyTreeId: string;
}) {
  const result = await getFunctionsClient().callFunction('getFamilyTreeMembers', data);
  return result.data as { members: Array<{
    id: string;
    displayName: string;
    email: string;
    profilePicture?: string;
    role: 'owner' | 'admin' | 'member';
    joinedAt: string;
    status: 'active' | 'invited' | 'inactive';
  }> };
}

/**
 * Get pending invitations
 */
export async function getPendingInvitations(data: {
  familyTreeId: string;
}) {
  const result = await getFunctionsClient().callFunction('getPendingInvitations', data);
  return result.data as { invitations: Array<{
    id: string;
    email: string;
    firstName: string;
    lastName: string;
    invitedBy: string;
    invitedAt: string;
    status: 'pending' | 'accepted' | 'expired';
  }> };
}

/**
 * Send family invitation
 */
export async function sendFamilyInvitation(data: {
  email: string;
  firstName: string;
  lastName: string;
  relationship?: string;
}) {
  const result = await getFunctionsClient().callFunction('sendFamilyInvitation', data);
  return result.data;
}

/**
 * Remove family member
 */
export async function removeFamilyMember(data: {
  memberId: string;
  familyTreeId: string;
}) {
  const result = await getFunctionsClient().callFunction('removeFamilyMember', data);
  return result.data;
}

/**
 * Update family member role
 */
export async function updateFamilyMemberRole(data: {
  memberId: string;
  role: 'admin' | 'member';
  familyTreeId: string;
}) {
  const result = await getFunctionsClient().callFunction('updateFamilyMemberRole', data);
  return result.data;
}

/**
 * Cancel family invitation
 */
export async function cancelFamilyInvitation(data: {
  invitationId: string;
}) {
  const result = await getFunctionsClient().callFunction('cancelFamilyInvitation', data);
  return result.data;
}

/**
 * Get member profile
 */
export async function getMemberProfile(userId: string) {
  const result = await getFunctionsClient().callFunction('getMemberProfile', { userId });
  return result.data as {
    profile: {
      id: string;
      displayName: string;
      firstName: string;
      lastName: string;
      email: string;
      phoneNumber?: string;
      dateOfBirth?: Date;
      gender?: string;
      profilePicture?: string;
      bio?: string;
      location?: string;
      role: 'admin' | 'member';
      canAddMembers: boolean;
      canEdit: boolean;
      joinedAt: Date;
      relationship?: string;
      parentIds: string[];
      childrenIds: string[];
      spouseIds: string[];
      stats: {
        storiesCount: number;
        eventsCount: number;
        photosCount: number;
      };
    };
    relationships: Array<{
      id: string;
      displayName: string;
      profilePicture?: string;
      relationship: string;
    }>;
  };
} <|MERGE_RESOLUTION|>--- conflicted
+++ resolved
@@ -89,20 +89,7 @@
 }) => {
   // Create function reference for story creation
   
-  try {
-<<<<<<< HEAD
-    console.log("📤 Sending story data to Firebase function", { 
-      title: storyData.title,
-      blocksCount: storyData.blocks.length,
-      hasCoverPhoto: !!storyData.coverPhoto,
-      familyTreeId: storyData.familyTreeId
-    });
-    
-    // Add debugger for browser inspection
-=======
-    // Send story data to Firebase function
->>>>>>> 311ca076
-    
+  try {    
     const result = await getFunctionsClient().callFunction('createStory', storyData);
     return result.data as { id: string };
   } catch (error) {
