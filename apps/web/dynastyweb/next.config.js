/** @type {import('next').NextConfig} */
const nextConfig = {
  typescript: {
    tsconfigPath: './tsconfig.json',
  },
  transpilePackages: ['ui', 'utils'],
  
  // Add security headers for development to allow Firebase emulator connections
  async headers() {
    if (process.env.NODE_ENV === 'development') {
      return [
        {
          source: '/:path*',
          headers: [
            {
              key: 'Content-Security-Policy',
              value: [
                "default-src 'self'",
                "script-src 'self' 'unsafe-eval' 'unsafe-inline' https://*.googleapis.com https://*.gstatic.com https://*.google.com https://*.firebaseapp.com https://*.firebaseio.com https://js.stripe.com https://*.sentry.io https://www.googletagmanager.com https://fpnpmcdn.net",
                "connect-src 'self' https://*.googleapis.com https://*.google.com https://firebasestorage.googleapis.com https://*.firebaseio.com wss://*.firebaseio.com https://*.firebaseapp.com https://identitytoolkit.googleapis.com https://securetoken.googleapis.com https://nominatim.openstreetmap.org https://*.ingest.sentry.io https://*.ingest.us.sentry.io https://www.google-analytics.com https://*.google-analytics.com https://*.googletagmanager.com https://react-circle-flags.pages.dev https://fpnpmcdn.net http://127.0.0.1:* http://localhost:*",
                "img-src 'self' data: blob: https://*.googleusercontent.com https://firebasestorage.googleapis.com https://storage.googleapis.com https://*.firebaseapp.com https://tile.openstreetmap.org https://*.tile.openstreetmap.org https://hatscripts.github.io https://react-circle-flags.pages.dev",
                "style-src 'self' 'unsafe-inline' https://fonts.googleapis.com",
                "font-src 'self' https://fonts.gstatic.com",
                "frame-src 'self' https://*.firebaseapp.com https://*.google.com",
                "worker-src 'self' blob:",
                "script-src-elem 'self' 'unsafe-inline' https://*.googleapis.com https://*.gstatic.com https://*.google.com https://*.firebaseapp.com https://*.firebaseio.com https://js.stripe.com https://*.sentry.io https://www.googletagmanager.com https://fpnpmcdn.net",
              ].join('; '),
            },
          ],
        },
      ];
    }
    return [];
  },
  
  images: {
    remotePatterns: [
      {
        protocol: 'https',
        hostname: 'firebasestorage.googleapis.com',
        port: '',
        pathname: '/**',
      },
      {
        protocol: 'http',
        hostname: '127.0.0.1',
        port: '9199',
        pathname: '/**',
      },
      {
        protocol: 'http',
        hostname: '127.0.0.1',
        port: '*',
        pathname: '/**',
      },
      {
        protocol: 'http',
        hostname: 'localhost',
        port: '*',
        pathname: '/**',
      },
      {
        protocol: 'https',
        hostname: 'storage.googleapis.com',
        port: '',
        pathname: '/**',
      },
    ],
    domains: ['localhost', '127.0.0.1'],
  },
  webpack: (config) => {
    config.resolve.alias = {
      ...(config.resolve.alias || {}),
      'react-native$': 'react-native-web',
    };
    config.resolve.extensions = [
      '.web.js',
      '.web.jsx',
      '.web.ts',
      '.web.tsx',
      ...config.resolve.extensions,
    ];
    return config;
  },
}

// Injected content via Sentry wizard below
const { withSentryConfig } = require("@sentry/nextjs");

module.exports = withSentryConfig(
  nextConfig,
  {
    // For all available options, see:
    // https://www.npmjs.com/package/@sentry/webpack-plugin#options

    org: "mydynastyapp",
    project: "dynasty",

    // Only print logs for uploading source maps in CI
    silent: !process.env.CI,

    // For all available options, see:
    // https://docs.sentry.io/platforms/javascript/guides/nextjs/manual-setup/

    // Upload a larger set of source maps for prettier stack traces (increases build time)
    widenClientFileUpload: true,

<<<<<<< HEAD
    // Uncomment to route browser requests to Sentry through a Next.js rewrite to circumvent ad-blockers.
    // This can increase your server load as well as your hosting bill.
    // Note: Check that the configured route will not match with your Next.js middleware, otherwise reporting of client-
    // side errors will fail.
=======
    // Route browser requests to Sentry through a Next.js rewrite to circumvent ad-blockers
>>>>>>> 48046e96
    tunnelRoute: "/monitoring",

    // Automatically tree-shake Sentry logger statements to reduce bundle size
    disableLogger: true,

    // Enables automatic instrumentation of Vercel Cron Monitors. (Does not yet work with App Router route handlers.)
    // See the following for more information:
    // https://docs.sentry.io/product/crons/
    // https://vercel.com/docs/cron-jobs
    automaticVercelMonitors: true,
  }
);<|MERGE_RESOLUTION|>--- conflicted
+++ resolved
@@ -105,14 +105,7 @@
     // Upload a larger set of source maps for prettier stack traces (increases build time)
     widenClientFileUpload: true,
 
-<<<<<<< HEAD
-    // Uncomment to route browser requests to Sentry through a Next.js rewrite to circumvent ad-blockers.
-    // This can increase your server load as well as your hosting bill.
-    // Note: Check that the configured route will not match with your Next.js middleware, otherwise reporting of client-
-    // side errors will fail.
-=======
     // Route browser requests to Sentry through a Next.js rewrite to circumvent ad-blockers
->>>>>>> 48046e96
     tunnelRoute: "/monitoring",
 
     // Automatically tree-shake Sentry logger statements to reduce bundle size
